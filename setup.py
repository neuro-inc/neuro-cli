# -*- coding: utf-8 -*-

import re

from setuptools import find_packages, setup


with open("README.md") as f:
    readme = f.read()


with open("neuromation/__init__.py") as f:
    txt = f.read()
    try:
        version = re.findall(r'^__version__ = "([^"]+)"\r?$', txt, re.M)[0]
    except IndexError:
        raise RuntimeError("Unable to determine version.")


setup(
    name="neuromation",
    version=version,
    python_requires=">=3.6.0",
    # Make sure to pin versions of install_requires
    install_requires=[
        "aiohttp>=3.6.1",
        'dataclasses>=0.5; python_version<"3.7"',
        "pyyaml>=3.0",
        'async-generator>=1.5; python_version<"3.7"',
        'async-exit-stack>=1.0.1; python_version<"3.7"',
        "python-jose>=3.0.0",
        "python-dateutil>=2.7.0",
        "yarl>=1.3.0",
        "multidict>=4.0",
        "aiodocker>=0.16.0",
        "click>=7.0",
        'colorama>=0.4; platform_system=="Windows"',
        "humanize>=0.5",
        "psutil>=5.5.0",
        "typing_extensions>=3.7.2",
        # certifi has no version requirement
        # CLI raises a warning for outdated package instead
        "certifi",
        "cookiecutter==1.7.0",
        "atomicwrites>=1.0",
<<<<<<< HEAD
        "wcwidth==0.1.7",
=======
        "toml>=0.10.0",
>>>>>>> 6641a725
    ],
    include_package_data=True,
    description="Neuro Platform API client",
    long_description=readme,
    long_description_content_type="text/markdown; charset=UTF-8; variant=GFM",
    author="Neuromation Team",
    author_email="pypi@neuromation.io",  # TODO: change this email
    license="Apache License, version 2.0",
    url="https://neuromation.io/",
    packages=find_packages(include=("neuromation", "neuromation.*")),
    entry_points={
        "console_scripts": [
            "neuro=neuromation.cli:main",
            "docker-credential-neuro=neuromation.cli:dch",
        ]
    },
    classifiers=[
        "Programming Language :: Python :: 3",
        "License :: Other/Proprietary License",
        "Operating System :: OS Independent",
        "Development Status :: 4 - Beta",
        "Environment :: Console",
        "Intended Audience :: Developers",
        "Intended Audience :: Science/Research",
        "Intended Audience :: Information Technology",
        "Topic :: Scientific/Engineering :: Artificial Intelligence",
        "Topic :: Software Development",
        "Topic :: Utilities",
        "License :: OSI Approved :: Apache Software License",
    ],
)<|MERGE_RESOLUTION|>--- conflicted
+++ resolved
@@ -43,11 +43,8 @@
         "certifi",
         "cookiecutter==1.7.0",
         "atomicwrites>=1.0",
-<<<<<<< HEAD
-        "wcwidth==0.1.7",
-=======
+        "wcwidth>=0.1.7",
         "toml>=0.10.0",
->>>>>>> 6641a725
     ],
     include_package_data=True,
     description="Neuro Platform API client",
