import asyncio
import hashlib
import logging
import os
import re
import sys
from collections import namedtuple
from contextlib import suppress
from hashlib import sha1
from os.path import join
from pathlib import Path
from time import sleep, time
from typing import List, Optional
from uuid import uuid4 as uuid

import aiohttp
import pytest
from yarl import URL

from neuromation.api import (
    Factory,
    FileStatusType,
    JobDescription,
    JobStatus,
    ResourceNotFound,
    get as api_get,
)
from neuromation.cli import main
from neuromation.cli.const import EX_IOERR, EX_OK, EX_OSFILE
from neuromation.utils import run
from tests.e2e.utils import (
    FILE_SIZE_B,
    JOB_TINY_CONTAINER_PARAMS,
    NGINX_IMAGE_NAME,
    RC_TEXT,
    JobWaitStateStopReached,
)


JOB_TIMEOUT = 60 * 5
JOB_WAIT_SLEEP_SECONDS = 2
JOB_OUTPUT_TIMEOUT = 60 * 5
JOB_OUTPUT_SLEEP_SECONDS = 2
STORAGE_MAX_WAIT = 60
CLI_MAX_WAIT = 180
NETWORK_TIMEOUT = 60.0 * 3
CLIENT_TIMEOUT = aiohttp.ClientTimeout(None, None, NETWORK_TIMEOUT, NETWORK_TIMEOUT)

log = logging.getLogger(__name__)

job_id_pattern = re.compile(
    # pattern for UUID v4 taken here: https://stackoverflow.com/a/38191078
    r"(job-[0-9a-f]{8}-[0-9a-f]{4}-[4][0-9a-f]{3}-[89ab][0-9a-f]{3}-[0-9a-f]{12})",
    re.IGNORECASE,
)


@pytest.fixture
def loop():
    loop = asyncio.new_event_loop()
    asyncio.set_event_loop(loop)
    yield loop
    loop.run_until_complete(loop.shutdown_asyncgens())
    loop.close()


class TestRetriesExceeded(Exception):
    pass


SysCap = namedtuple("SysCap", "out err")


async def _run_async(coro, *args, **kwargs):
    try:
        return await coro(*args, **kwargs)
    finally:
        if sys.platform == "win32":
            await asyncio.sleep(0.2)
        else:
            await asyncio.sleep(0.05)


def run_async(coro):
    def wrapper(*args, **kwargs):
        return run(_run_async(coro, *args, **kwargs))

    return wrapper


class Helper:
    def __init__(self, nmrc_path, capfd, tmp_path: Path):
        self._nmrc_path = nmrc_path
        self._capfd = capfd
        self._tmp = tmp_path
        self._tmpstorage = "storage:" + str(uuid()) + "/"
        self._executed_jobs = []
        self.mkdir("")

    def close(self):
        if self._tmpstorage is not None:
            with suppress(Exception):
                self.rm("")
            self._tmpstorage = None
        if self._executed_jobs:
            with suppress(Exception):
                with suppress(Exception):
                    self.run_cli(["job", "kill"] + self._executed_jobs)

    @property
    def username(self):
        config = Factory(path=self._nmrc_path)._read()
        return config.auth_token.username

    @property
    def token(self):
        config = Factory(path=self._nmrc_path)._read()
        return config.auth_token.token

    @property
    def registry_url(self):
        config = Factory(path=self._nmrc_path)._read()
        return config.registry_url

    @property
    def tmpstorage(self):
        return self._tmpstorage

    @run_async
    async def mkdir(self, path):
        url = URL(self.tmpstorage + path)
        async with api_get(timeout=CLIENT_TIMEOUT, path=self._nmrc_path) as client:
            await client.storage.mkdirs(url)

    @run_async
    async def rm(self, path):
        url = URL(self.tmpstorage + path)
        async with api_get(timeout=CLIENT_TIMEOUT, path=self._nmrc_path) as client:
            await client.storage.rm(url)

    @run_async
    async def check_file_exists_on_storage(self, name: str, path: str, size: int):
        path = URL(self.tmpstorage + path)
        loop = asyncio.get_event_loop()
        t0 = loop.time()
        async with api_get(timeout=CLIENT_TIMEOUT, path=self._nmrc_path) as client:
            while loop.time() - t0 < STORAGE_MAX_WAIT:
                try:
                    files = await client.storage.ls(path)
                except ResourceNotFound:
                    await asyncio.sleep(1)
                    continue
                for file in files:
                    if (
                        file.type == FileStatusType.FILE
                        and file.name == name
                        and file.size == size
                    ):
                        return
                await asyncio.sleep(1)
        raise AssertionError(f"File {name} with size {size} not found in {path}")

    @run_async
    async def check_dir_exists_on_storage(self, name: str, path: str):
        path = URL(self.tmpstorage + path)
        loop = asyncio.get_event_loop()
        t0 = loop.time()
        async with api_get(timeout=CLIENT_TIMEOUT, path=self._nmrc_path) as client:
            while loop.time() - t0 < STORAGE_MAX_WAIT:
                try:
                    files = await client.storage.ls(path)
                except ResourceNotFound:
                    await asyncio.sleep(1)
                    continue
                for file in files:
                    if file.type == FileStatusType.DIRECTORY and file.path == name:
                        return
                await asyncio.sleep(1)
        raise AssertionError(f"Dir {name} not found in {path}")

    @run_async
    async def check_dir_absent_on_storage(self, name: str, path: str):
        path = URL(self.tmpstorage + path)
        async with api_get(timeout=CLIENT_TIMEOUT, path=self._nmrc_path) as client:
            files = await client.storage.ls(path)
            for file in files:
                if file.type == FileStatusType.DIRECTORY and file.path == name:
                    raise AssertionError(f"Dir {name} found in {path}")

    @run_async
    async def check_file_absent_on_storage(self, name: str, path: str):
        path = URL(self.tmpstorage + path)
        async with api_get(timeout=CLIENT_TIMEOUT, path=self._nmrc_path) as client:
            files = await client.storage.ls(path)
            for file in files:
                if file.type == FileStatusType.FILE and file.path == name:
                    raise AssertionError(f"File {name} found in {path}")

    @run_async
    async def check_file_on_storage_checksum(
        self, name: str, path: str, checksum: str, tmpdir: str, tmpname: str
    ):
        path = URL(self.tmpstorage + path)
        if tmpname:
            target = join(tmpdir, tmpname)
            target_file = target
        else:
            target = tmpdir
            target_file = join(tmpdir, name)
        async with api_get(timeout=CLIENT_TIMEOUT, path=self._nmrc_path) as client:
            delay = 5  # need a relative big initial delay to synchronize 16MB file
            await asyncio.sleep(delay)
            for i in range(5):
                try:
                    await client.storage.download_file(
                        path / name, URL("file:" + target)
                    )
                except ResourceNotFound:
                    # the file was not synchronized between platform storage nodes
                    # need to try again
                    await asyncio.sleep(delay)
                    delay *= 2
                try:
                    assert self.hash_hex(target_file) == checksum
                    return
                except AssertionError:
                    # the file was not synchronized between platform storage nodes
                    # need to try again
                    await asyncio.sleep(delay)
                    delay *= 2
            raise AssertionError("checksum test failed for {path}")

    @run_async
    async def check_create_dir_on_storage(self, path: str):
        path = URL(self.tmpstorage + path)
        async with api_get(timeout=CLIENT_TIMEOUT, path=self._nmrc_path) as client:
            await client.storage.mkdirs(path)

    @run_async
    async def check_rmdir_on_storage(self, path: str):
        path = URL(self.tmpstorage + path)
        async with api_get(timeout=CLIENT_TIMEOUT, path=self._nmrc_path) as client:
            await client.storage.rm(path)

    @run_async
    async def check_rm_file_on_storage(self, name: str, path: str):
        path = URL(self.tmpstorage + path)
        delay = 0.5
        async with api_get(timeout=CLIENT_TIMEOUT, path=self._nmrc_path) as client:
            for i in range(10):
                try:
                    await client.storage.rm(path / name)
                except ResourceNotFound:
                    await asyncio.sleep(delay)
                    delay *= 2
                else:
                    return

    @run_async
    async def check_upload_file_to_storage(self, name: str, path: str, local_file: str):
        path = URL(self.tmpstorage + path)
        async with api_get(timeout=CLIENT_TIMEOUT, path=self._nmrc_path) as client:
            if name is None:
                await client.storage.upload_file(URL("file:" + local_file), path)
            else:
                await client.storage.upload_file(
                    URL("file:" + local_file), URL(f"{path}/{name}")
                )

    @run_async
    async def check_rename_file_on_storage(
        self, name_from: str, path_from: str, name_to: str, path_to: str
    ):
        async with api_get(timeout=CLIENT_TIMEOUT, path=self._nmrc_path) as client:
            await client.storage.mv(
                URL(f"{self.tmpstorage}{path_from}/{name_from}"),
                URL(f"{self.tmpstorage}{path_to}/{name_to}"),
            )
            files1 = await client.storage.ls(URL(f"{self.tmpstorage}{path_from}"))
            names1 = {f.name for f in files1}
            assert name_from not in names1

            files2 = await client.storage.ls(URL(f"{self.tmpstorage}{path_to}"))
            names2 = {f.name for f in files2}
            assert name_to in names2

    @run_async
    async def check_rename_directory_on_storage(self, path_from: str, path_to: str):
        async with api_get(timeout=CLIENT_TIMEOUT, path=self._nmrc_path) as client:
            await client.storage.mv(
                URL(f"{self.tmpstorage}{path_from}"), URL(f"{self.tmpstorage}{path_to}")
            )

    def hash_hex(self, file):
        _hash = sha1()
        with open(file, "rb") as f:
            for block in iter(lambda: f.read(16 * 1024 * 1024), b""):
                _hash.update(block)

        return _hash.hexdigest()

    @run_async
    async def wait_job_change_state_from(self, job_id, wait_state, stop_state=None):
        start_time = time()
        async with api_get(timeout=CLIENT_TIMEOUT, path=self._nmrc_path) as client:
            job = await client.jobs.status(job_id)
            while job.status == wait_state and (int(time() - start_time) < JOB_TIMEOUT):
                if stop_state == job.status:
                    raise JobWaitStateStopReached(
                        f"failed running job {job_id}: {stop_state}"
                    )
                await asyncio.sleep(JOB_WAIT_SLEEP_SECONDS)
                job = await client.jobs.status(job_id)

    @run_async
    async def wait_job_change_state_to(self, job_id, target_state, stop_state=None):
        start_time = time()
        async with api_get(timeout=CLIENT_TIMEOUT, path=self._nmrc_path) as client:
            job = await client.jobs.status(job_id)
            while target_state != job.status:
                if stop_state == job.status:
                    raise JobWaitStateStopReached(
                        f"failed running job {job_id}: '{stop_state}'"
                    )
                if int(time() - start_time) > JOB_TIMEOUT:
                    raise AssertionError(
                        f"timeout exceeded, last output: '{job.status}'"
                    )
                await asyncio.sleep(JOB_WAIT_SLEEP_SECONDS)
                job = await client.jobs.status(job_id)

    @run_async
    async def assert_job_state(self, job_id, state):
        async with api_get(timeout=CLIENT_TIMEOUT, path=self._nmrc_path) as client:
            job = await client.jobs.status(job_id)
            assert job.status == state

    @run_async
    async def job_info(self, job_id) -> JobDescription:
        async with api_get(timeout=CLIENT_TIMEOUT, path=self._nmrc_path) as client:
            return await client.jobs.status(job_id)

    @run_async
    async def check_job_output(self, job_id, expected, flags=0):
        """
            Wait until job output satisfies given regexp
        """

        async def _check_job_output():
            async with api_get(timeout=CLIENT_TIMEOUT, path=self._nmrc_path) as client:
                async for chunk in client.jobs.monitor(job_id):
                    yield chunk

        started_at = time()
        while time() - started_at < JOB_OUTPUT_TIMEOUT:
            chunks = []
            async for chunk in _check_job_output():
                if not chunk:
                    break
                chunks.append(chunk.decode())
                if re.search(expected, "".join(chunks), flags):
                    return
                if time() - started_at < JOB_OUTPUT_TIMEOUT:
                    break
                await asyncio.sleep(JOB_OUTPUT_SLEEP_SECONDS)

        raise AssertionError(
            f"Output of job {job_id} does not satisfy to expected regexp: {expected}"
        )

    def run_cli(self, arguments: List[str], storage_retry: bool = True) -> SysCap:

        log.info("Run 'neuro %s'", " ".join(arguments))

        t0 = time()
        delay = 0.5
        while time() - t0 < CLI_MAX_WAIT:  # wait up to 3 min
            pre_out, pre_err = self._capfd.readouterr()
            pre_out_size = len(pre_out)
            pre_err_size = len(pre_err)
            try:
                args = []
                if self._nmrc_path:
                    args.append(f"--neuromation-config={self._nmrc_path}")

                main(
                    args
                    + [
                        "--show-traceback",
                        "--disable-pypi-version-check",
                        "--color=no",
                        f"--network-timeout={NETWORK_TIMEOUT}",
                    ]
                    + arguments
                )
            except SystemExit as exc:
                if exc.code == EX_IOERR:
                    # network problem
                    sleep(delay)
                    delay *= 2
                    continue
                elif (
                    exc.code == EX_OSFILE
                    and arguments
                    and arguments[0] == "storage"
                    and storage_retry
                ):
                    # NFS storage has a lag between pushing data on one storage API node
                    # and fetching it on other node
                    # retry is the only way to avoid it
                    sleep(delay)
                    delay *= 2
                    continue
                elif exc.code != EX_OK:
                    raise
            post_out, post_err = self._capfd.readouterr()
            out = post_out[pre_out_size:]
            err = post_err[pre_err_size:]
            if any(
                " ".join(arguments).startswith(start)
<<<<<<< HEAD
                for start in ("submit", "job submit", "model train", "run", "job run")
=======
                for start in ("submit", "job submit")
>>>>>>> 23daed8a
            ):
                match = job_id_pattern.search(out)
                if match:
                    self._executed_jobs.append(match.group(1))

            return SysCap(out.strip(), err.strip())
        else:
            raise TestRetriesExceeded(
                f"Retries exceeded during 'neuro {' '.join(arguments)}'"
            )

    def run_job(self, image, command="", params=[]) -> str:
        captured = self.run_cli(
            ["job", "submit", "-q"]
            + params
            + ([image, command] if command else [image])
        )
        assert not captured.err
        return captured.out

    def run_job_and_wait_state(
        self,
        image,
        command="",
        params=[],
        wait_state=JobStatus.RUNNING,
        stop_state=JobStatus.FAILED,
    ):
        job_id = self.run_job(image, command, params)
        assert job_id
        self.wait_job_change_state_from(job_id, JobStatus.PENDING, JobStatus.FAILED)
        self.wait_job_change_state_to(job_id, wait_state, stop_state)
        return job_id

    @run_async
    async def check_http_get(self, url):
        """
            Try to fetch given url few times.
        """
        async with aiohttp.ClientSession() as session:
            for i in range(3):
                async with session.get(url) as resp:
                    if resp.status == 200:
                        return await resp.text()
                await asyncio.sleep(5)
            else:
                raise aiohttp.ClientResponseError(
                    status=resp.status,
                    message=f"Server return {resp.status}",
                    history=tuple(),
                    request_info=resp.request_info,
                )


@pytest.fixture()
def nmrc_path(tmp_path):
    e2e_test_token = os.environ.get("CLIENT_TEST_E2E_USER_NAME")
    if e2e_test_token:
        nmrc_path = tmp_path / "conftest.nmrc"

        rc_text = RC_TEXT.format(token=e2e_test_token)
        nmrc_path.write_text(rc_text)
        nmrc_path.chmod(0o600)
    else:
        nmrc_path = None
    return nmrc_path


@pytest.fixture
def helper(capfd, monkeypatch, tmp_path, nmrc_path):
    ret = Helper(nmrc_path=nmrc_path, capfd=capfd, tmp_path=tmp_path)
    yield ret
    ret.close()


def generate_random_file(path: Path, size):
    name = f"{uuid()}.tmp"
    path_and_name = path / name
    hasher = hashlib.sha1()
    with open(path_and_name, "wb") as file:
        generated = 0
        while generated < size:
            length = min(1024 * 1024, size - generated)
            data = os.urandom(length)
            file.write(data)
            hasher.update(data)
            generated += len(data)
    return str(path_and_name), hasher.hexdigest()


@pytest.fixture(scope="session")
def static_path(tmp_path_factory):
    return tmp_path_factory.mktemp("data")


@pytest.fixture(scope="session")
def data(static_path):
    folder = static_path / "data"
    folder.mkdir()
    return generate_random_file(folder, FILE_SIZE_B)


@pytest.fixture(scope="session")
def nested_data(static_path):
    root_dir = static_path / "neested_data" / "nested"
    nested_dir = root_dir / "directory" / "for" / "test"
    nested_dir.mkdir(parents=True, exist_ok=True)
    generated_file, hash = generate_random_file(nested_dir, FILE_SIZE_B)
    return generated_file, hash, str(root_dir)


@pytest.fixture
def secret_job(helper):
    def go(http_port: bool, http_auth: bool = False, description: Optional[str] = None):
        secret = str(uuid())
        # Run http job
        command = (
            f"bash -c \"echo -n '{secret}' > /usr/share/nginx/html/secret.txt; "
            f"timeout 15m /usr/sbin/nginx -g 'daemon off;'\""
        )
        args = []
        if http_port:
            args += ["--http", "80"]
            if http_auth:
                args += ["--http-auth"]
            else:
                args += ["--no-http-auth"]
        if not description:
            description = "nginx with secret file"
            if http_port:
                description += " and forwarded http port"
                if http_auth:
                    description += " with authentication"
        args += ["-d", description]
        http_job_id = helper.run_job_and_wait_state(
            NGINX_IMAGE_NAME, command, JOB_TINY_CONTAINER_PARAMS + args
        )
        status: JobDescription = helper.job_info(http_job_id)
        return {
            "id": http_job_id,
            "secret": secret,
            "ingress_url": status.http_url,
            "internal_hostname": status.internal_hostname,
        }

    return go<|MERGE_RESOLUTION|>--- conflicted
+++ resolved
@@ -418,11 +418,7 @@
             err = post_err[pre_err_size:]
             if any(
                 " ".join(arguments).startswith(start)
-<<<<<<< HEAD
-                for start in ("submit", "job submit", "model train", "run", "job run")
-=======
-                for start in ("submit", "job submit")
->>>>>>> 23daed8a
+                for start in ("submit", "job submit", "run", "job run")
             ):
                 match = job_id_pattern.search(out)
                 if match:
