--- conflicted
+++ resolved
@@ -1128,23 +1128,6 @@
 
 
 @pytest.mark.e2e
-<<<<<<< HEAD
-def test_job_autocomplete(helper: Helper) -> None:
-
-    job_name = f"test-job-{os.urandom(5).hex()}"
-    helper.kill_job(job_name)
-    job_id = helper.run_job_and_wait_state(ALPINE_IMAGE_NAME, "sleep 60", name=job_name)
-
-    out = helper.autocomplete(["kill", "test-job"])
-    assert job_name in out
-    assert job_id in out
-
-    out = helper.autocomplete(["kill", "job-"])
-    assert job_name in out
-    assert job_id in out
-
-    helper.kill_job(job_id)
-=======
 def test_e2e_restart_failing(request: Any, helper: Helper) -> None:
     captured = helper.run_cli(
         [
@@ -1169,4 +1152,21 @@
     helper.wait_job_change_state_to(job_id, JobStatus.RUNNING)
     sleep(1)
     helper.assert_job_state(job_id, JobStatus.RUNNING)
->>>>>>> 51e7db47
+
+
+@pytest.mark.e2e
+def test_job_autocomplete(helper: Helper) -> None:
+
+    job_name = f"test-job-{os.urandom(5).hex()}"
+    helper.kill_job(job_name)
+    job_id = helper.run_job_and_wait_state(ALPINE_IMAGE_NAME, "sleep 60", name=job_name)
+
+    out = helper.autocomplete(["kill", "test-job"])
+    assert job_name in out
+    assert job_id in out
+
+    out = helper.autocomplete(["kill", "job-"])
+    assert job_name in out
+    assert job_id in out
+
+    helper.kill_job(job_id)