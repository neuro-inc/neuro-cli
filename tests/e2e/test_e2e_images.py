--- conflicted
+++ resolved
@@ -153,14 +153,6 @@
     captured = helper.run_cli(["image", "push", image])
 
     image_full_str = f"image://{helper.cluster_name}/{helper.username}/{image}"
-<<<<<<< HEAD
-    assert captured.out.endswith(image_full_str)
-
-    image_full_str_no_tag = image_full_str.replace(f":{tag}", "")
-
-    # check ls short mode
-    captured = helper.run_cli(["image", "ls"])
-=======
     image_short_str = f"image:{image}"
     assert captured.out.endswith(image_full_str)
 
@@ -172,7 +164,6 @@
     assert image_short_str_no_tag in captured.out.splitlines()
 
     captured = helper.run_cli(["image", "ls", "--full-uri"])
->>>>>>> e060b887
     assert image_full_str_no_tag in captured.out.splitlines()
 
     # check ls long mode
@@ -180,22 +171,12 @@
     matching_lines = [
         line
         for line in captured.out.splitlines()
-<<<<<<< HEAD
-        if image_full_str_no_tag == line.split()[0]
-=======
         if image_short_str_no_tag == line.split()[0]
->>>>>>> e060b887
     ]
     assert len(matching_lines) == 1
 
     image_full_https_str_no_tag = f"/{helper.username}/{image}".replace(f":{tag}", "")
     actual_https_url = urllib.parse.urlparse(matching_lines[0].split()[1])
-<<<<<<< HEAD
-    assert (
-        actual_https_url.scheme == "https"
-        and actual_https_url.path == image_full_https_str_no_tag
-    )
-=======
     assert actual_https_url.scheme == "https"
     assert actual_https_url.path == image_full_https_str_no_tag
 
@@ -206,7 +187,6 @@
         if image_full_str_no_tag == line.split()[0]
     ]
     assert len(matching_lines) == 1
->>>>>>> e060b887
 
 
 @pytest.mark.e2e
