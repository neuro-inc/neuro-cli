--- conflicted
+++ resolved
@@ -1050,11 +1050,13 @@
             )
 
 
-<<<<<<< HEAD
-@pytest.mark.parametrize("use_websockets", [False, True])
-=======
+@pytest.mark.parametrize("use_websockets", [False, True])
 async def test_storage_upload_empty_dir(
-    storage_server: Any, make_client: _MakeClient, tmp_path: Path, storage_path: Path
+    storage_server: Any,
+    make_client: _MakeClient,
+    tmp_path: Path,
+    storage_path: Path,
+    use_websockets: bool,
 ) -> None:
     target_dir = storage_path / "folder"
     assert not target_dir.exists()
@@ -1063,12 +1065,14 @@
     assert list(src_dir.iterdir()) == []
 
     async with make_client(storage_server.make_url("/")) as client:
-        await client.storage.upload_dir(URL(src_dir.as_uri()), URL("storage:folder"))
+        await client.storage.upload_dir(
+            URL(src_dir.as_uri()), URL("storage:folder"), use_websockets=use_websockets
+        )
 
     assert list(target_dir.iterdir()) == []
 
 
->>>>>>> 4a67df7b
+@pytest.mark.parametrize("use_websockets", [False, True])
 async def test_storage_upload_recursive_ok(
     storage_server: Any,
     make_client: _MakeClient,
@@ -1240,11 +1244,13 @@
         )
 
 
-<<<<<<< HEAD
-@pytest.mark.parametrize("use_websockets", [False, True])
-=======
+@pytest.mark.parametrize("use_websockets", [False, True])
 async def test_storage_download_empty_dir(
-    storage_server: Any, make_client: _MakeClient, tmp_path: Path, storage_path: Path
+    storage_server: Any,
+    make_client: _MakeClient,
+    tmp_path: Path,
+    storage_path: Path,
+    use_websockets: bool,
 ) -> None:
     storage_dir = storage_path / "folder"
     storage_dir.mkdir()
@@ -1254,13 +1260,15 @@
 
     async with make_client(storage_server.make_url("/")) as client:
         await client.storage.download_dir(
-            URL("storage:folder"), URL(target_dir.as_uri())
+            URL("storage:folder"),
+            URL(target_dir.as_uri()),
+            use_websockets=use_websockets,
         )
 
     assert list(target_dir.iterdir()) == []
 
 
->>>>>>> 4a67df7b
+@pytest.mark.parametrize("use_websockets", [False, True])
 async def test_storage_download_dir(
     storage_server: Any,
     make_client: _MakeClient,
