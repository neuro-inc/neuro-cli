import sys
from pathlib import Path
<<<<<<< HEAD
from typing import Any, List, Optional, Set
from unittest import mock
=======
from typing import Any, Optional
>>>>>>> a48d3efe
from uuid import uuid4 as uuid

import aiohttp
import pytest
import yaml
from aiohttp import web
from yarl import URL

import neuromation.api.config_factory
from neuromation.api import ConfigError, Factory
from neuromation.api.config import _AuthConfig, _AuthToken, _Config, _PyPIVersion
from neuromation.api.login import AuthException, AuthNegotiator, _ClusterConfig
from tests import _TestServerFactory


@pytest.fixture
def token() -> str:
    return str(uuid())


@pytest.fixture
def tmp_home(tmp_path: Path, monkeypatch: Any) -> Path:
    monkeypatch.setattr(Path, "home", lambda: tmp_path)  # Like as it's not enough
    monkeypatch.setenv("HOME", str(tmp_path))

    return tmp_path


@pytest.fixture
def config_file(
    tmp_home: Path, auth_config: _AuthConfig, cluster_config: _ClusterConfig
) -> Path:
    config_path = tmp_home / ".nmrc"
    _create_config(config_path, auth_config, cluster_config)
    return config_path


@pytest.fixture
async def mock_for_login(monkeypatch: Any, aiohttp_server: _TestServerFactory) -> URL:
    async def _refresh_token_mock(
        self: Any, token: Optional[_AuthToken] = None
    ) -> _AuthToken:
        return _AuthToken.create_non_expiring(str(uuid()))

    async def _config_handler(request: web.Request) -> web.Response:
        config_json = {
            "auth_url": "https://test-neuromation.auth0.com/authorize",
            "token_url": "https://test-neuromation.auth0.com/oauth/token",
            "client_id": "banana",
            "audience": "https://test.dev.neuromation.io",
            "headless_callback_url": "https://dev.neu.ro/oauth/show-code",
            "callback_urls": [
                "http://127.0.0.2:54540",
                "http://127.0.0.2:54541",
                "http://127.0.0.2:54542",
            ],
            "success_redirect_url": "https://neu.ro/#test",
        }

        if (
            "Authorization" in request.headers
            and "incorrect" not in request.headers["Authorization"]
        ):
            config_json.update(
                {
                    "registry_url": "https://registry-dev.test.com",
                    "storage_url": "https://storage-dev.test.com",
                    "users_url": "https://users-dev.test.com",
                    "monitoring_url": "https://monitoring-dev.test.com",
                }
            )
        return web.json_response(config_json)

    app = web.Application()
    app.router.add_get("/config", _config_handler)
    srv = await aiohttp_server(app)

    monkeypatch.setattr(AuthNegotiator, "refresh_token", _refresh_token_mock)

    return srv.make_url("/")


def _create_config(
    nmrc_path: Path, auth_config: _AuthConfig, cluster_config: _ClusterConfig
) -> str:
    token = str(uuid())
    config = _Config(
        auth_config=auth_config,
        auth_token=_AuthToken.create_non_expiring(token),
        cluster_config=cluster_config,
        pypi=_PyPIVersion.create_uninitialized(),
        url=URL("https://dev.neu.ro/api/v1"),
    )
    Factory(nmrc_path)._save(config)
    assert nmrc_path.exists()
    return token


class TestConfig:
    def test_check_initialized(self) -> None:
        auth_config_good = _AuthConfig.create(
            auth_url=URL("auth_url"),
            token_url=URL("http://token"),
            client_id="client-id",
            audience="everyone",
            headless_callback_url=URL("https://dev.neu.ro/oauth/show-code"),
        )
        assert auth_config_good.is_initialized()

        cluster_config_good = _ClusterConfig.create(
            registry_url=URL("http://value"),
            storage_url=URL("http://value"),
            users_url=URL("http://value"),
            monitoring_url=URL("http://value"),
        )
        assert cluster_config_good.is_initialized()

        config = _Config(
            auth_config=auth_config_good,
            auth_token=_AuthToken(
                token="token", expiration_time=10, refresh_token="ok"
            ),
            cluster_config=cluster_config_good,
            pypi=_PyPIVersion(pypi_version="1.2.3", check_timestamp=20),
            url=URL("https://dev.neu.ro"),
        )
        config.check_initialized()  # check no exceptions

    def test_check_initialized_bad_auth_config(self) -> None:
        auth_config_bad = _AuthConfig.create(
            auth_url=URL(),  # empty
            token_url=URL("http://token"),
            client_id="client-id",
            audience="everyone",
            headless_callback_url=URL("https://dev.neu.ro/oauth/show-code"),
        )
        assert not auth_config_bad.is_initialized()

        cluster_config_good = _ClusterConfig.create(
            registry_url=URL("http://value"),
            storage_url=URL("http://value"),
            users_url=URL("http://value"),
            monitoring_url=URL("http://value"),
        )
        assert cluster_config_good.is_initialized()

        config = _Config(
            auth_config=auth_config_bad,
            auth_token=_AuthToken(
                token="token", expiration_time=10, refresh_token="ok"
            ),
            cluster_config=cluster_config_good,
            pypi=_PyPIVersion(pypi_version="1.2.3", check_timestamp=20),
            url=URL("https://dev.neu.ro"),
        )
        with pytest.raises(ValueError, match="Missing server configuration"):
            config.check_initialized()

    def test_check_initialized_bad_cluster_config(self) -> None:
        auth_config_bad = _AuthConfig.create(
            auth_url=URL("auth_url"),
            token_url=URL("http://token"),
            client_id="client-id",
            audience="everyone",
            headless_callback_url=URL("https://dev.neu.ro/oauth/show-code"),
        )
        assert auth_config_bad.is_initialized()

        cluster_config_good = _ClusterConfig.create(
            registry_url=URL(),  # empty
            storage_url=URL("http://value"),
            users_url=URL("http://value"),
            monitoring_url=URL("http://value"),
        )
        assert not cluster_config_good.is_initialized()

        config = _Config(
            auth_config=auth_config_bad,
            auth_token=_AuthToken(
                token="token", expiration_time=10, refresh_token="ok"
            ),
            cluster_config=cluster_config_good,
            pypi=_PyPIVersion(pypi_version="1.2.3", check_timestamp=20),
            url=URL("https://dev.neu.ro"),
        )
        with pytest.raises(ValueError, match="Missing server configuration"):
            config.check_initialized()


class TestConfigFileInteraction:
    async def test_config_file_absent(self, tmp_home: Path) -> None:
        with pytest.raises(ConfigError, match=r"file.+not exists"):
            await Factory().get()

    async def test_config_file_is_dir(self, tmp_home: Path) -> None:
        Path(tmp_home / ".nmrc").mkdir()
        with pytest.raises(ConfigError, match=r"not a regular file"):
            await Factory().get()

    async def test_default_path(
        self, tmp_home: Path, auth_config: _AuthConfig, cluster_config: _ClusterConfig
    ) -> None:
        token = _create_config(tmp_home / ".nmrc", auth_config, cluster_config)
        client = await Factory().get()
        await client.close()
        assert client._config.auth_token.token == token

    async def test_shorten_path(
        self, tmp_home: Path, auth_config: _AuthConfig, cluster_config: _ClusterConfig
    ) -> None:
        token = _create_config(tmp_home / "test.nmrc", auth_config, cluster_config)
        client = await Factory(Path("~/test.nmrc")).get()
        await client.close()
        assert client._config.auth_token.token == token

    async def test_full_path(
        self, tmp_home: Path, auth_config: _AuthConfig, cluster_config: _ClusterConfig
    ) -> None:
        config_path = tmp_home / "test.nmrc"
        token = _create_config(config_path, auth_config, cluster_config)
        client = await Factory(config_path).get()
        await client.close()
        assert client._config.auth_token.token == token

    async def test_token_autorefreshing(
        self, config_file: Path, monkeypatch: Any
    ) -> None:
        new_token = str(uuid()) + "changed" * 10  # token must has other size

        async def _refresh_token_mock(
            configf: _AuthConfig, token: _AuthToken, timeout: aiohttp.ClientTimeout
        ) -> _AuthToken:
            return _AuthToken.create_non_expiring(new_token)

        monkeypatch.setattr(
            neuromation.api.config_factory, "refresh_token", _refresh_token_mock
        )
        file_stat_before = config_file.stat()
        client = await Factory().get()
        await client.close()
        file_stat_after = config_file.stat()
        assert client._config.auth_token.token == new_token
        assert (
            file_stat_before != file_stat_after
        ), "Config file not rewritten while token refreshed"

    @pytest.mark.skipif(
        sys.platform == "win32",
        reason="Windows does not supports UNIX-like permissions",
    )
    async def test_file_permissions(self, config_file: Path) -> None:
        Path(config_file).chmod(0o777)
        with pytest.raises(ConfigError, match=r"permission"):
            await Factory().get()

    async def test_mailformed_config(self, config_file: Path) -> None:
        # await Factory().login(url=mock_for_login)
        # config_file = tmp_home / ".nmrc"
        with config_file.open("r") as f:
            original = yaml.safe_load(f)

        for key in ["auth_config", "auth_token", "pypi", "cluster_config", "url"]:
            modified = original.copy()
            del modified[key]
            with config_file.open("w") as f:
                yaml.safe_dump(modified, f, default_flow_style=False)
            with pytest.raises(ConfigError, match=r"Malformed"):
                await Factory().get()


class TestLogin:
    async def test_login_already_logged(self, config_file: Path) -> None:
        with pytest.raises(ConfigError, match=r"already exists"):
            await Factory().login()

    async def test_normal_login(self, tmp_home: Path, mock_for_login: URL) -> None:
        await Factory().login(url=mock_for_login)
        nmrc_path = tmp_home / ".nmrc"
        assert Path(nmrc_path).exists(), "Config file not written after login "
        saved_config = Factory(nmrc_path)._read()
        assert saved_config.auth_config.is_initialized()
        assert saved_config.cluster_config.is_initialized()


class TestLoginWithToken:
    async def test_login_with_token_already_logged(self, config_file: Path) -> None:
        with pytest.raises(ConfigError, match=r"already exists"):
            await Factory().login_with_token(token="tokenstr")

    async def test_normal_login(self, tmp_home: Path, mock_for_login: URL) -> None:
        await Factory().login_with_token(token="tokenstr", url=mock_for_login)
        nmrc_path = tmp_home / ".nmrc"
        assert Path(nmrc_path).exists(), "Config file not written after login "
        saved_config = Factory(nmrc_path)._read()
        assert saved_config.auth_config.is_initialized()
        assert saved_config.cluster_config.is_initialized()

    async def test_incorrect_token(self, tmp_home: Path, mock_for_login: URL) -> None:
        with pytest.raises(AuthException):
            await Factory().login_with_token(token="incorrect", url=mock_for_login)
        nmrc_path = tmp_home / ".nmrc"
        assert not Path(nmrc_path).exists(), "Config file not written after login "


class TestHeadlessLogin:
    async def test_login_headless_already_logged(self, config_file: Path) -> None:
        async def callback(url: URL) -> str:
            return ""

        with pytest.raises(ConfigError, match=r"already exists"):
            await Factory().login_headless(callback)

    async def test_normal_login(self, tmp_home: Path, mock_for_login: URL) -> None:
        async def callback(url: URL) -> str:
            assert url.with_query(None) == URL(
                "https://test-neuromation.auth0.com/authorize"
            )

            assert dict(url.query) == dict(
                response_type="code",
                code_challenge=mock.ANY,
                code_challenge_method="S256",
                client_id="banana",
                redirect_uri="https://dev.neu.ro/oauth/show-code",
                scope="offline_access",
                audience="https://test.dev.neuromation.io",
            )
            return "test_code"

        await Factory().login_headless(callback=callback, url=mock_for_login)
        nmrc_path = tmp_home / ".nmrc"
        assert Path(nmrc_path).exists(), "Config file not written after login "
        saved_config = Factory(nmrc_path)._read()
        assert saved_config.auth_config.is_initialized()
        assert saved_config.cluster_config.is_initialized()


class TestLogout:
    async def test_logout(self, config_file: Path) -> None:
        await Factory().logout()
        assert not config_file.exists(), "Config not removed after logout"<|MERGE_RESOLUTION|>--- conflicted
+++ resolved
@@ -1,11 +1,7 @@
 import sys
 from pathlib import Path
-<<<<<<< HEAD
-from typing import Any, List, Optional, Set
+from typing import Any, Optional
 from unittest import mock
-=======
-from typing import Any, Optional
->>>>>>> a48d3efe
 from uuid import uuid4 as uuid
 
 import aiohttp
