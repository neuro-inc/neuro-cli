--- conflicted
+++ resolved
@@ -25,12 +25,8 @@
     AuthException,
     AuthNegotiator,
     AuthTokenClient,
-<<<<<<< HEAD
     HeadlessNegotiator,
-=======
-    DummyAuthCodeCallbackClient,
     RunPreset,
->>>>>>> d5a04bd8
     _AuthConfig,
     _AuthToken,
     _ClusterConfig,
