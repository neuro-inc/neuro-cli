import pytest
from aiohttp import web
from yarl import URL

<<<<<<< HEAD
from neuromation.api import Client
from neuromation.cli.utils import resolve_job
=======
from neuromation.cli.utils import (
    parse_permission_action,
    parse_resource_for_sharing,
    resolve_job,
)
from neuromation.client import Action, Client
>>>>>>> 7eeee692


async def test_resolve_job_id__no_jobs_found(aiohttp_server, token):
    JSON = {"jobs": []}
    job_id = "job-81839be3-3ecf-4ec5-80d9-19b1588869db"
    job_name_to_resolve = job_id

    async def handler(request):
        assert request.query.get("name") == job_name_to_resolve
        return web.json_response(JSON)

    app = web.Application()
    app.router.add_get("/jobs", handler)

    srv = await aiohttp_server(app)

    async with Client(srv.make_url("/"), token) as client:
        resolved = await resolve_job(client, job_name_to_resolve)
        assert resolved == job_id


async def test_resolve_job_id__single_job_found(aiohttp_server, token):
    job_name_to_resolve = "test-job-name-555"
    JSON = {
        "jobs": [
            {
                "id": "job-efb7d723-722c-4d5c-a5db-de258db4b09e",
                "owner": "test1",
                "status": "running",
                "history": {
                    "status": "running",
                    "reason": None,
                    "description": None,
                    "created_at": "2019-03-18T12:41:10.573468+00:00",
                    "started_at": "2019-03-18T12:41:16.804040+00:00",
                },
                "container": {
                    "image": "ubuntu:latest",
                    "env": {},
                    "volumes": [],
                    "command": "sleep 1h",
                    "resources": {"cpu": 0.1, "memory_mb": 1024, "shm": True},
                },
                "ssh_auth_server": "ssh://nobody@ssh-auth-dev.neu.ro:22",
                "is_preemptible": True,
                "name": job_name_to_resolve,
                "internal_hostname": "job-efb7d723-722c-4d5c-a5db-de258db4b09e.default",
            }
        ]
    }
    job_id = JSON["jobs"][0]["id"]

    async def handler(request):
        assert request.query.get("name") == job_name_to_resolve
        return web.json_response(JSON)

    app = web.Application()
    app.router.add_get("/jobs", handler)

    srv = await aiohttp_server(app)

    async with Client(srv.make_url("/"), token) as client:
        resolved = await resolve_job(client, job_name_to_resolve)
        assert resolved == job_id


async def test_resolve_job_id__multiple_jobs_found(aiohttp_server, token):
    job_name_to_resolve = "job-name-123-000"
    JSON = {
        "jobs": [
            {
                "id": "job-d912aa8c-d01b-44bd-b77c-5a19fc151f89",
                "owner": "test1",
                "status": "succeeded",
                "history": {
                    "status": "succeeded",
                    "reason": None,
                    "description": None,
                    "created_at": "2019-03-17T16:24:54.746175+00:00",
                    "started_at": "2019-03-17T16:25:00.868880+00:00",
                    "finished_at": "2019-03-17T16:28:01.298487+00:00",
                },
                "container": {
                    "image": "ubuntu:latest",
                    "env": {},
                    "volumes": [],
                    "command": "sleep 3m",
                    "resources": {"cpu": 0.1, "memory_mb": 1024, "shm": True},
                },
                "ssh_auth_server": "ssh://nobody@ssh-auth-dev.neu.ro:22",
                "is_preemptible": True,
                "name": job_name_to_resolve,
                "internal_hostname": "job-d912aa8c-d01b-44bd-b77c-5a19fc151f89.default",
            },
            {
                "id": "job-e5071b6b-2e97-4cce-b12d-86e31751dc8a",
                "owner": "test1",
                "status": "succeeded",
                "history": {
                    "status": "succeeded",
                    "reason": None,
                    "description": None,
                    "created_at": "2019-03-18T11:31:03.669549+00:00",
                    "started_at": "2019-03-18T11:31:10.428975+00:00",
                    "finished_at": "2019-03-18T11:31:54.896666+00:00",
                },
                "container": {
                    "image": "ubuntu:latest",
                    "env": {},
                    "volumes": [],
                    "command": "sleep 5m",
                    "resources": {"cpu": 0.1, "memory_mb": 1024, "shm": True},
                },
                "ssh_auth_server": "ssh://nobody@ssh-auth-dev.neu.ro:22",
                "is_preemptible": True,
                "name": job_name_to_resolve,
                "internal_hostname": "job-e5071b6b-2e97-4cce-b12d-86e31751dc8a.default",
            },
        ]
    }
    job_id = JSON["jobs"][-1]["id"]

    async def handler(request):
        assert request.query.get("name") == job_name_to_resolve
        return web.json_response(JSON)

    app = web.Application()
    app.router.add_get("/jobs", handler)

    srv = await aiohttp_server(app)

    async with Client(srv.make_url("/"), token) as client:
        resolved = await resolve_job(client, job_name_to_resolve)
        assert resolved == job_id


async def test_resolve_job_id__server_error(aiohttp_server, token):
    job_id = "job-81839be3-3ecf-4ec5-80d9-19b1588869db"
    job_name_to_resolve = job_id

    async def handler(request):
        assert request.query.get("name") == job_name_to_resolve
        raise web.HTTPError()

    app = web.Application()
    app.router.add_get("/jobs", handler)

    srv = await aiohttp_server(app)

    async with Client(srv.make_url("/"), token) as client:
        resolved = await resolve_job(client, job_name_to_resolve)
        assert resolved == job_id


def test_parse_resource_for_sharing_image_no_tag(config):
    uri = "image://~/ubuntu"
    parsed = parse_resource_for_sharing(uri, config)
    assert parsed == URL("image://user/ubuntu:latest")


def test_parse_resource_for_sharing_image_with_tag_fail(config):
    uri = "image://~/ubuntu:latest"
    with pytest.raises(ValueError, match="tag is not allowed"):
        parse_resource_for_sharing(uri, config)


def test_parse_permission_action_read_lowercase(config):
    action = "read"
    assert parse_permission_action(action) == Action.READ


def test_parse_permission_action_read(config):
    action = "READ"
    assert parse_permission_action(action) == Action.READ


def test_parse_permission_action_write_lowercase(config):
    action = "write"
    assert parse_permission_action(action) == Action.WRITE


def test_parse_permission_action_write(config):
    action = "WRITE"
    assert parse_permission_action(action) == Action.WRITE


def test_parse_permission_action_manage_lowercase(config):
    action = "manage"
    assert parse_permission_action(action) == Action.MANAGE


def test_parse_permission_action_manage(config):
    action = "MANAGE"
    assert parse_permission_action(action) == Action.MANAGE


def test_parse_permission_action_wrong_string(config):
    action = "tosh"
    err = "invalid permission action 'tosh', allowed values: read, write, manage"
    with pytest.raises(ValueError, match=err):
        parse_permission_action(action)


def test_parse_permission_action_wrong_empty(config):
    action = ""
    err = "invalid permission action '', allowed values: read, write, manage"
    with pytest.raises(ValueError, match=err):
        parse_permission_action(action)<|MERGE_RESOLUTION|>--- conflicted
+++ resolved
@@ -2,17 +2,12 @@
 from aiohttp import web
 from yarl import URL
 
-<<<<<<< HEAD
-from neuromation.api import Client
-from neuromation.cli.utils import resolve_job
-=======
+from neuromation.api import Action, Client
 from neuromation.cli.utils import (
     parse_permission_action,
     parse_resource_for_sharing,
     resolve_job,
 )
-from neuromation.client import Action, Client
->>>>>>> 7eeee692
 
 
 async def test_resolve_job_id__no_jobs_found(aiohttp_server, token):
