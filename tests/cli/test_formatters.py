--- conflicted
+++ resolved
@@ -44,11 +44,7 @@
     SimpleFilesFormatter,
     VerticalColumnsFilesFormatter,
 )
-<<<<<<< HEAD
-=======
 from neuromation.cli.printer import CSI
-from neuromation.cli.rc import Config
->>>>>>> bb308b75
 
 
 TEST_JOB_ID = "job-ad09fe07-0c64-4d32-b477-3b737d215621"
@@ -1163,13 +1159,8 @@
             """\
             User Configuration:
               User Name: user
-<<<<<<< HEAD
               API URL: https://dev.neu.ro/api/v1
               Docker Registry URL: https://registry-dev.neu.ro"""
-        )
-=======
-              API URL: https://dev.url/api/v1
-              Docker Registry URL: https://registry-dev.url/api/v1"""
         )
 
 
@@ -1225,5 +1216,4 @@
         assert "message1" in out
         assert "message2" in out
         assert "message3" in out
-        assert CSI in out
->>>>>>> bb308b75
+        assert CSI in out