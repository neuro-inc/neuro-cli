# Python CircleCI 2.0 configuration file
#
# Check https://circleci.com/docs/2.0/language-python/ for more details
#
defaults: &defaults
    docker:
      - image: circleci/python:3.6.1
    working_directory: ~/repo

version: 2
jobs:  
  build:
    <<: *defaults
    steps:
      - checkout

      # Download and cache dependencies
      - restore_cache:
          keys:
<<<<<<< HEAD
          - v1-dependencies-{{ checksum "python/requirements/ci.txt" }}-{{ checksum "python/requirements/base.txt" }}
          # fallback to using the latest cache if no exact match is found
          - v1-dependencies-
=======
          - v1-dependencies-{{ checksum "python/requirements.txt" }}-{{ checksum "python/setup.py" }}
>>>>>>> 98acda50

      - run:
          name: install dependencies
          command: |
            python3 -m venv .env
            . .env/bin/activate
	    pip3 install -r python/requirements/ci.txt

      - save_cache:
          paths:
            - ./.env
<<<<<<< HEAD
          - v1-dependencies-{{ checksum "python/requirements/ci.txt" }}-{{ checksum "python/requirements/base.txt" }}
=======
          key: v1-dependencies-{{ checksum "python/requirements.txt" }}-{{ checksum "python/setup.py" }}
>>>>>>> 98acda50

      - run:
          name: run CI target
          command: |
            . .env/bin/activate
            make -C python ci

  devpi_deploy:
    <<: *defaults
    steps:
      - checkout

      - run:
          name: devpi setup
          command: |
            python3 -m venv .env
            . .env/bin/activate
            make -C python -s devpi_setup

      - run:
          name: devpi upload
          command: |
            . .env/bin/activate
            make -C python devpi_upload

  pypi_deploy:
    <<: *defaults
    steps:
      - checkout

      # Download and cache dependencies
      - restore_cache:
          keys:
          - v1-dependencies-{{ checksum "python/requirements/ci.txt" }}-{{ checksum "python/requirements/base.txt" }}
          # fallback to using the latest cache if no exact match is found
          - v1-dependencies-

      - run:
          name: install dependencies
          command: |
            python3 -m venv .env
            . .env/bin/activate
            make -C python init

      - run:
          name: pypi upload
          command: |
            . .env/bin/activate
            make -C python publish

      - save_cache:
          paths:
            - ./.env
          - v1-dependencies-{{ checksum "python/requirements/ci.txt" }}-{{ checksum "python/requirements/base.txt" }}

workflows:
  version: 2

  main:
    jobs:
      - build:
          context: org-global
          filters:
            tags:
              only: /^v.*/
      - devpi_deploy:
          context: org-global
          requires:
            - build
          filters:
            tags:
              only: /^v.*/
            branches:
              ignore: /.*/
      - pypi_deploy:
          context: org-global
          requires:
            - build
          filters:
            tags:
              only: /^v.*/
            branches:
              ignore: /.*/<|MERGE_RESOLUTION|>--- conflicted
+++ resolved
@@ -17,14 +17,9 @@
       # Download and cache dependencies
       - restore_cache:
           keys:
-<<<<<<< HEAD
           - v1-dependencies-{{ checksum "python/requirements/ci.txt" }}-{{ checksum "python/requirements/base.txt" }}
           # fallback to using the latest cache if no exact match is found
           - v1-dependencies-
-=======
-          - v1-dependencies-{{ checksum "python/requirements.txt" }}-{{ checksum "python/setup.py" }}
->>>>>>> 98acda50
-
       - run:
           name: install dependencies
           command: |
@@ -35,12 +30,7 @@
       - save_cache:
           paths:
             - ./.env
-<<<<<<< HEAD
           - v1-dependencies-{{ checksum "python/requirements/ci.txt" }}-{{ checksum "python/requirements/base.txt" }}
-=======
-          key: v1-dependencies-{{ checksum "python/requirements.txt" }}-{{ checksum "python/setup.py" }}
->>>>>>> 98acda50
-
       - run:
           name: run CI target
           command: |
