[metadata]
name = neuro-sdk
version = 22.1.3
description = Neu.ro SDK
url = https://github.com/neuro-inc/platform-client-python
long_description = file: README.md
long_description_content_type = text/markdown
author = Neu.ro Team
author_email = team@neu.ro
license = Apache 2
classifiers =
    Programming Language :: Python :: 3
    Programming Language :: Python :: 3.7
    Programming Language :: Python :: 3.8
    Programming Language :: Python :: 3.9
    Programming Language :: Python :: 3.10
    Operating System :: OS Independent
    Development Status :: 4 - Beta
    Environment :: Console
    Intended Audience :: Developers
    Intended Audience :: Science/Research
    Intended Audience :: Information Technology
    Topic :: Scientific/Engineering :: Artificial Intelligence
    Topic :: Software Development
    Topic :: Utilities
    License :: OSI Approved :: Apache Software License

[options]
package_dir=
    =src
packages=find:
zip_safe = False
python_requires = >=3.7.0
include_package_data = True
install_requires =
    aiohttp>=3.8.1
    yarl>=1.7.0
    pyyaml>=5.0
    python-jose>=3.3.0
    python-dateutil>=2.7.0
    aiobotocore>=2.3.0,<3.0
    aiodocker>=0.21.0
    typing_extensions>=3.7.4
    # certifi has no version requirement
    # CLI raises a warning for outdated package instead
    certifi
    toml>=0.10.0
    azure-storage-blob>=12.8.1,!=12.9.0
    google-auth>=2.0.2
    importlib-metadata>=4.7.1; python_version<"3.10"
    packaging>=20.4
<<<<<<< HEAD
    neuro-admin-client==22.5.0a1
=======
    neuro-admin-client==22.5.0
>>>>>>> 16b43841

[options.packages.find]
where=src

[flake8]
exclude = .git,.env,__pycache__,.eggs
max-line-length = 88
ignore = N801,N802,N803,E252,W503,E133,E203,F541

[isort]
profile=black
sections=FUTURE,STDLIB,THIRDPARTY,NEUROSDK,FIRSTPARTY,TESTS,LOCALFOLDER
known_neurosdk=neuro_sdk
known_firstparty=neuro_cli
known_tests=tests

[coverage:run]
omit = neuro-sdk/tests/*
  neuro-cli/tests/*
  build-tools/*


[tool:pytest]
addopts= --cov-branch --cov-report xml
asyncio_mode = auto
log_cli=false
log_level=INFO
junit_family=xunit2
testpaths = neuro-sdk/tests/
  neuro-cli/tests/
markers =
  e2e
  e2e_job
  require_admin
  xdist_group
filterwarnings=error
  ignore:.*PROTOCOL_TLS is deprecated:DeprecationWarning:neuro_sdk
  ignore:.*PROTOCOL_TLS is deprecated:DeprecationWarning:tests
  ignore:.*PROTOCOL_TLS is deprecated:DeprecationWarning:aiohttp
  ignore:Inheritance class AuthorizedSession from ClientSession is discouraged:DeprecationWarning:google
  ; ignore::DeprecationWarning:yaml
  ignore:returning HTTPException object is deprecated.+:DeprecationWarning:aiodocker
  ignore:ssl_context is deprecated.+:DeprecationWarning:aiodocker
  ; deprecations introduced by cookiecutter and its dependencies:
  ignore:the imp module is deprecated.+:DeprecationWarning:past
  ignore:Flags not at the start of the expression.+:DeprecationWarning:cookiecutter
  ignore:Using or importing the ABCs from 'collections' instead of from 'collections.abc' is deprecated, and in 3.8 it will stop working:DeprecationWarning:jinja2
  ignore:(rm_rf) error removing.+:UserWarning:pytest
  ; Remove the following when aiohttp is fixed (probably in 4.0.0 release)
  ignore::ResourceWarning:asyncio
  ignore:The loop argument is deprecated*:DeprecationWarning:asyncio
[mypy]
check_untyped_defs = True
disallow_any_generics = True
disallow_untyped_defs = True
follow_imports = silent
strict_optional = True
warn_redundant_casts = True
warn_unused_ignores = True
warn_unused_configs = True
incremental = False

[mypy-pytest]
ignore_missing_imports = true

[mypy-aiodocker.*]
ignore_missing_imports = true

[mypy-jose]
ignore_missing_imports = true

[mypy-humanize]
ignore_missing_imports = true

[mypy-trustme]
ignore_missing_imports = true

[mypy-cookiecutter.*]
ignore_missing_imports = true

[mypy-idna]
ignore_missing_imports = true

[mypy-wcwidth]
ignore_missing_imports = true

[mypy-prompt_toolkit.*]
ignore_missing_imports = true

[mypy-pexpect]
ignore_missing_imports = true

[mypy-pexpect.replwrap]
ignore_missing_imports = true

[mypy-re_assert]
ignore_missing_imports = true

[mypy-setuptools]
ignore_missing_imports = true

[mypy-sphinxcontrib.*]
ignore_missing_imports = true

[mypy-aiobotocore.*]
ignore_missing_imports = true

[mypy-botocore.*]
ignore_missing_imports = true

[mypy-azure.*]
ignore_missing_imports = true

[mypy-google.*]
ignore_missing_imports = true<|MERGE_RESOLUTION|>--- conflicted
+++ resolved
@@ -49,11 +49,7 @@
     google-auth>=2.0.2
     importlib-metadata>=4.7.1; python_version<"3.10"
     packaging>=20.4
-<<<<<<< HEAD
-    neuro-admin-client==22.5.0a1
-=======
     neuro-admin-client==22.5.0
->>>>>>> 16b43841
 
 [options.packages.find]
 where=src
