import asyncio
import enum
import json
import shlex
from dataclasses import dataclass, field
<<<<<<< HEAD
from typing import Any, AsyncIterator, Dict, List, Mapping, Optional, Sequence, Set
=======
from typing import Any, AsyncIterator, Dict, List, Optional, Sequence, Set
>>>>>>> baedcbe4

import async_timeout
import attr
from aiohttp import WSServerHandshakeError
from multidict import MultiDict
from yarl import URL

from neuromation.utils import kill_proc_tree

from .config import _Config
from .core import IllegalArgumentError, _Core
from .url_utils import normalize_storage_path_uri
from .utils import NoPublicConstructor


@dataclass(frozen=True)
class Resources:
    memory_mb: int
    cpu: float
    gpu: Optional[int]
    shm: Optional[bool]
    gpu_model: Optional[str]

    @classmethod
    def create(
        cls,
        cpu: float,
        gpu: Optional[int],
        gpu_model: Optional[str],
        memory: int,
        extshm: bool,
    ) -> "Resources":
        return cls(memory, cpu, gpu, extshm, gpu_model)

    def to_api(self) -> Dict[str, Any]:
        value = {"memory_mb": self.memory_mb, "cpu": self.cpu, "shm": self.shm}
        if self.gpu:
            value["gpu"] = self.gpu
            value["gpu_model"] = self.gpu_model  # type: ignore
        return value

    @classmethod
    def from_api(cls, data: Dict[str, Any]) -> "Resources":
        return Resources(
            memory_mb=data["memory_mb"],
            cpu=data["cpu"],
            shm=data.get("shm", None),
            gpu=data.get("gpu", None),
            gpu_model=data.get("gpu_model", None),
        )


@dataclass(frozen=True)
<<<<<<< HEAD
class NetworkPortForwarding:
    ports: Mapping[str, int]
    http_auth: bool = True

    @classmethod
    def from_cli(
        cls, http: Optional[int], http_auth: bool = False
    ) -> Optional["NetworkPortForwarding"]:
        net = None
        ports: Dict[str, int] = {}
        if http:
            ports["http"] = http
        if ports:
            net = NetworkPortForwarding(ports=ports, http_auth=http_auth)
        return net


@dataclass(frozen=True)
=======
>>>>>>> baedcbe4
class Image:
    image: str
    command: Optional[str]


class JobStatus(str, enum.Enum):
    """An Enum subclass that represents job statuses.
    PENDING: a job is being created and scheduled. This includes finding (and
    possibly waiting for) sufficient amount of resources, pulling an image
    from a registry etc.
    RUNNING: a job is being run.
    SUCCEEDED: a job terminated with the 0 exit code or a running job was
    manually terminated/deleted.
    FAILED: a job terminated with a non-0 exit code.
    """

    PENDING = "pending"
    RUNNING = "running"
    SUCCEEDED = "succeeded"
    FAILED = "failed"
    UNKNOWN = "unknown"  # invalid status code, a default value is status is not sent


@dataclass(frozen=True)
class Volume:
    storage_path: str
    container_path: str
    read_only: bool

    def to_api(self) -> Dict[str, Any]:
        resp: Dict[str, Any] = {
            "src_storage_uri": self.storage_path,
            "dst_path": self.container_path,
            "read_only": bool(self.read_only),
        }
        return resp

    @classmethod
    def from_api(cls, data: Dict[str, Any]) -> "Volume":
        storage_path = data["src_storage_uri"]
        container_path = data["dst_path"]
        read_only = data.get("read_only", True)
        return Volume(
            storage_path=storage_path,
            container_path=container_path,
            read_only=read_only,
        )

    @classmethod
    def from_cli(cls, username: str, volume: str) -> "Volume":
        parts = volume.split(":")

        read_only = False
        if len(parts) == 4:
            if parts[-1] not in ["ro", "rw"]:
                raise ValueError(f"Wrong ReadWrite/ReadOnly mode spec for '{volume}'")
            read_only = parts.pop() == "ro"
        elif len(parts) != 3:
            raise ValueError(f"Invalid volume specification '{volume}'")

        container_path = parts.pop()
        storage_path = normalize_storage_path_uri(URL(":".join(parts)), username)

        return Volume(
            storage_path=str(storage_path),
            container_path=container_path,
            read_only=read_only,
        )


@dataclass(frozen=True)
class HTTPPort:
    port: int
    requires_auth: bool = True

    def to_api(self) -> Dict[str, Any]:
        return {"port": self.port, "requires_auth": self.requires_auth}

    @classmethod
    def from_api(cls, data: Dict[str, Any]) -> "HTTPPort":
        return HTTPPort(
            port=data.get("port", -1), requires_auth=data.get("requires_auth", False)
        )


@dataclass(frozen=True)
class Container:
    image: str
    resources: Resources
    command: Optional[str] = None
    http: Optional[HTTPPort] = None
    # TODO (ASvetlov): replace mutable Dict and List with immutable Mapping and Sequence
    env: Dict[str, str] = field(default_factory=dict)
    volumes: Sequence[Volume] = field(default_factory=list)

    @classmethod
    def from_api(cls, data: Dict[str, Any]) -> "Container":
        return Container(
            image=data["image"],
            resources=Resources.from_api(data["resources"]),
            command=data.get("command", None),
            http=HTTPPort.from_api(data["http"]) if "http" in data else None,
            env=data.get("env", dict()),
            volumes=[Volume.from_api(v) for v in data.get("volumes", [])],
        )

    def to_api(self) -> Dict[str, Any]:
        primitive: Dict[str, Any] = {
            "image": self.image,
            "resources": self.resources.to_api(),
        }
        if self.command:
            primitive["command"] = self.command
        if self.http:
            primitive["http"] = self.http.to_api()
        if self.env:
            primitive["env"] = self.env
        if self.volumes:
            primitive["volumes"] = [v.to_api() for v in self.volumes]
        return primitive


@dataclass(frozen=True)
class JobStatusHistory:
    status: JobStatus
    reason: str
    created_at: str
    started_at: str
    finished_at: str
    description: Optional[str] = None
    exit_code: Optional[int] = None


@dataclass(frozen=True)
class JobDescription:
    id: str
    owner: str
    status: JobStatus
    history: JobStatusHistory
    container: Container
    is_preemptible: bool
    ssh_auth_server: URL
    name: Optional[str] = None
    description: Optional[str] = None
    http_url: URL = URL()
    http_url_named: URL = URL()
    ssh_server: URL = URL()
    internal_hostname: Optional[str] = None

    def jump_host(self) -> Optional[str]:
        ssh_hostname = self.ssh_server.host
        if ssh_hostname is None:
            return None
        ssh_hostname = ".".join(ssh_hostname.split(".")[1:])
        return ssh_hostname

    @classmethod
    def from_api(cls, res: Dict[str, Any]) -> "JobDescription":
        container = Container.from_api(res["container"])
        owner = res["owner"]
        name = res.get("name")
        description = res.get("description")
        history = JobStatusHistory(
            status=JobStatus(res["history"].get("status", "unknown")),
            reason=res["history"].get("reason", ""),
            description=res["history"].get("description", ""),
            created_at=res["history"].get("created_at", ""),
            started_at=res["history"].get("started_at", ""),
            finished_at=res["history"].get("finished_at", ""),
            exit_code=res["history"].get("exit_code"),
        )
        http_url = URL(res.get("http_url", ""))
        http_url_named = URL(res.get("http_url_named", ""))
        ssh_server = URL(res.get("ssh_server", ""))
        internal_hostname = res.get("internal_hostname", None)
        return JobDescription(
            status=JobStatus(res["status"]),
            id=res["id"],
            owner=owner,
            history=history,
            container=container,
            is_preemptible=res["is_preemptible"],
            name=name,
            description=description,
            http_url=http_url,
            http_url_named=http_url_named,
            ssh_server=ssh_server,
            ssh_auth_server=URL(res["ssh_auth_server"]),
            internal_hostname=internal_hostname,
        )


@dataclass(frozen=True)
class JobTelemetry:
    cpu: float
    memory: float
    timestamp: float
    gpu_duty_cycle: Optional[int] = None
    gpu_memory: Optional[float] = None

    @classmethod
    def from_api(cls, value: Dict[str, Any]) -> "JobTelemetry":
        return cls(
            cpu=value["cpu"],
            memory=value["memory"],
            timestamp=value["timestamp"],
            gpu_duty_cycle=value.get("gpu_duty_cycle"),
            gpu_memory=value.get("gpu_memory"),
        )


class Jobs(metaclass=NoPublicConstructor):
    def __init__(self, core: _Core, config: _Config) -> None:
        self._core = core
        self._config = config

    async def submit(
        self,
        *,
        image: Image,
        resources: Resources,
        http: Optional[HTTPPort] = None,
        volumes: Optional[List[Volume]] = None,
        name: Optional[str] = None,
        description: Optional[str] = None,
        is_preemptible: bool = False,
        env: Optional[Dict[str, str]] = None,
    ) -> JobDescription:
        if env is None:
            real_env: Dict[str, str] = {}
        else:
            real_env = env
        if volumes is not None:
            volumes = volumes
        else:
            volumes = []
        container = Container(
            image=image.image,
            command=image.command,
            http=http,
            resources=resources,
            env=real_env,
            volumes=volumes,
        )

        url = URL("jobs")
        payload: Dict[str, Any] = {
            "container": container.to_api(),
            "is_preemptible": is_preemptible,
        }
        if name:
            payload["name"] = name
        if description:
            payload["description"] = description
        async with self._core.request("POST", url, json=payload) as resp:
            res = await resp.json()
            return JobDescription.from_api(res)

    async def list(
        self, *, statuses: Optional[Set[JobStatus]] = None, name: Optional[str] = None
    ) -> List[JobDescription]:
        url = URL(f"jobs")
        params: MultiDict[str] = MultiDict()
        if statuses:
            for status in statuses:
                params.add("status", status.value)
        if name:
            params.add("name", name)
        async with self._core.request("GET", url, params=params) as resp:
            ret = await resp.json()
            return [JobDescription.from_api(j) for j in ret["jobs"]]

    async def kill(self, id: str) -> None:
        url = URL(f"jobs/{id}")
        async with self._core.request("DELETE", url):
            # an error is raised for status >= 400
            return None  # 201 status code

    async def monitor(
        self, id: str
    ) -> Any:  # real type is async generator with data chunks
        url = self._config.cluster_config.monitoring_url / f"{id}/log"
        timeout = attr.evolve(self._core.timeout, sock_read=None)
        async with self._core.request(
            "GET", url, headers={"Accept-Encoding": "identity"}, timeout=timeout
        ) as resp:
            async for data in resp.content.iter_any():
                yield data

    async def status(self, id: str) -> JobDescription:
        url = URL(f"jobs/{id}")
        async with self._core.request("GET", url) as resp:
            ret = await resp.json()
            return JobDescription.from_api(ret)

    async def top(self, id: str) -> AsyncIterator[JobTelemetry]:
        url = self._config.cluster_config.monitoring_url / f"{id}/top"
        try:
            received_any = False
            async for resp in self._core.ws_connect(url):
                yield JobTelemetry.from_api(resp.json())  # type: ignore
                received_any = True
            if not received_any:
                raise ValueError(f"Job is not running. Job Id = {id}")
        except WSServerHandshakeError as e:
            if e.status == 400:
                raise ValueError(f"Job not found. Job Id = {id}")
            raise

    async def exec(
        self,
        id: str,
        cmd: List[str],
        *,
        tty: bool = False,
        no_key_check: bool = False,
        timeout: Optional[float] = None,
    ) -> int:
        try:
            job_status = await self.status(id)
        except IllegalArgumentError as e:
            raise ValueError(f"Job not found. Job Id = {id}") from e
        if job_status.status != "running":
            raise ValueError(f"Job is not running. Job Id = {id}")
        payload = json.dumps(
            {
                "method": "job_exec",
                "token": self._config.auth_token.token,
                "params": {"job": id, "command": cmd},
            }
        )
        command = ["ssh"]
        if tty:
            command += ["-tt"]
        else:
            command += ["-T"]
        if no_key_check:  # pragma: no branch
            command += [
                "-o",
                "StrictHostKeyChecking=no",
                "-o",
                "UserKnownHostsFile=/dev/null",
            ]
        server_url = job_status.ssh_auth_server
        port = server_url.port if server_url.port else 22
        command += ["-p", str(port), f"{server_url.user}@{server_url.host}", payload]
        proc = await asyncio.create_subprocess_exec(*command)
        try:
            async with async_timeout.timeout(timeout):
                return await proc.wait()
        finally:
            await kill_proc_tree(proc.pid, timeout=10)
            # add a sleep to get process watcher a chance to execute all callbacks
            await asyncio.sleep(0.1)

    async def port_forward(
        self, id: str, local_port: int, job_port: int, *, no_key_check: bool = False
    ) -> int:
        try:
            job_status = await self.status(id)
        except IllegalArgumentError as e:
            raise ValueError(f"Job not found. Job Id = {id}") from e
        if job_status.status != "running":
            raise ValueError(f"Job is not running. Job Id = {id}")
        payload = json.dumps(
            {
                "method": "job_port_forward",
                "token": self._config.auth_token.token,
                "params": {"job": id, "port": job_port},
            }
        )
        proxy_command = ["ssh"]
        if no_key_check:  # pragma: no branch
            proxy_command += [
                "-o",
                "StrictHostKeyChecking=no",
                "-o",
                "UserKnownHostsFile=/dev/null",
            ]
        server_url = job_status.ssh_auth_server
        port = server_url.port if server_url.port else 22
        proxy_command += [
            "-p",
            str(port),
            f"{server_url.user}@{server_url.host}",
            payload,
        ]
        proxy_command_str = " ".join(shlex.quote(s) for s in proxy_command)
        command = [
            "ssh",
            "-NL",
            f"{local_port}:{job_status.internal_hostname}:{job_port}",
            "-o",
            f"ProxyCommand={proxy_command_str}",
            "-o",
            "ExitOnForwardFailure=yes",
        ]
        if no_key_check:  # pragma: no branch
            command += [
                "-o",
                "StrictHostKeyChecking=no",
                "-o",
                "UserKnownHostsFile=/dev/null",
            ]
        command += [f"{server_url.user}@{server_url.host}"]
        proc = await asyncio.create_subprocess_exec(*command)
        try:
            result = await proc.wait()
            if result != 0:
                raise ValueError(f"error code {result}")
            return local_port
        finally:
            await kill_proc_tree(proc.pid, timeout=10)
            # add a sleep to get process watcher a chance to execute all callbacks
            await asyncio.sleep(0.1)<|MERGE_RESOLUTION|>--- conflicted
+++ resolved
@@ -3,11 +3,7 @@
 import json
 import shlex
 from dataclasses import dataclass, field
-<<<<<<< HEAD
-from typing import Any, AsyncIterator, Dict, List, Mapping, Optional, Sequence, Set
-=======
 from typing import Any, AsyncIterator, Dict, List, Optional, Sequence, Set
->>>>>>> baedcbe4
 
 import async_timeout
 import attr
@@ -61,27 +57,6 @@
 
 
 @dataclass(frozen=True)
-<<<<<<< HEAD
-class NetworkPortForwarding:
-    ports: Mapping[str, int]
-    http_auth: bool = True
-
-    @classmethod
-    def from_cli(
-        cls, http: Optional[int], http_auth: bool = False
-    ) -> Optional["NetworkPortForwarding"]:
-        net = None
-        ports: Dict[str, int] = {}
-        if http:
-            ports["http"] = http
-        if ports:
-            net = NetworkPortForwarding(ports=ports, http_auth=http_auth)
-        return net
-
-
-@dataclass(frozen=True)
-=======
->>>>>>> baedcbe4
 class Image:
     image: str
     command: Optional[str]
