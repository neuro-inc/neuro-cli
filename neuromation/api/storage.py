import asyncio
import enum
import errno
import fnmatch
import itertools
import logging
import os
import re
import struct
from dataclasses import dataclass
from pathlib import Path
from typing import Any, AsyncIterator, Callable, Dict, List, Optional, Tuple, Union

import aiohttp
import attr
import cbor
from aiohttp import ClientWebSocketResponse, WSCloseCode
from yarl import URL

from .abc import (
    AbstractFileProgress,
    AbstractRecursiveFileProgress,
    StorageProgressComplete,
    StorageProgressEnterDir,
    StorageProgressFail,
    StorageProgressLeaveDir,
    StorageProgressStart,
    StorageProgressStep,
)
from .config import _Config
from .core import ResourceNotFound, _Core
from .url_utils import (
    _extract_path,
    normalize_local_path_uri,
    normalize_storage_path_uri,
)
<<<<<<< HEAD
from .utils import NoPublicConstructor, asynccontextmanager


log = logging.getLogger(__name__)
=======
from .users import Action
from .utils import NoPublicConstructor
>>>>>>> 23c129ec

WS_READ_SIZE = 2 ** 20  # 1 MiB
MAX_WS_READ_SIZE = 16 * 2 ** 20  # 16 MiB
MAX_WS_MESSAGE_SIZE = MAX_WS_READ_SIZE + 2 ** 16 + 100

Printer = Callable[[str], None]


class FileStatusType(str, enum.Enum):
    DIRECTORY = "DIRECTORY"
    FILE = "FILE"


class WSStorageOperation(str, enum.Enum):
    ACK = "ACK"
    ERROR = "ERROR"
    READ = "READ"
    STAT = "STAT"
    LIST = "LIST"
    CREATE = "CREATE"
    WRITE = "WRITE"
    MKDIRS = "MKDIRS"


@dataclass(frozen=True)
class FileStatus:
    path: str
    size: int
    type: FileStatusType
    modification_time: int
    permission: Action

    def is_file(self) -> bool:
        return self.type == FileStatusType.FILE

    def is_dir(self) -> bool:
        return self.type == FileStatusType.DIRECTORY

    @property
    def name(self) -> str:
        return Path(self.path).name


class WSStorageClient:
    def __init__(
        self, ws: ClientWebSocketResponse, root: URL, idgen: Callable[[], int]
    ) -> None:
        self._client = ws
        self._root = root
        self._new_req_id = idgen
        self._tasks: int = 0
        self._futures: Dict[int, asyncio.Future[Tuple[Dict[str, Any], bytes]]] = {}
        self._send_queue: asyncio.Queue[Optional[bytes]] = asyncio.Queue()

    async def request(
        self,
        op: WSStorageOperation,
        path: str = "",
        params: Dict[str, Any] = {},
        data: bytes = b"",
    ) -> Tuple[Dict[str, Any], bytes]:
        reqid = self._new_req_id()
        payload = {"op": op.value, "id": reqid, "path": path, **params}
        if data:
            log.debug("WS send: %s, %d bytes", payload, len(data))
        else:
            log.debug("WS send: %s", payload)

        loop = asyncio.get_event_loop()
        fut = loop.create_future()
        header = cbor.dumps(payload)
        self._futures[reqid] = fut
        await self._send_queue.put(struct.pack("!I", len(header) + 4) + header + data)
        return await fut

    async def _parse_msg(
        self, resp: bytes
    ) -> Tuple[Dict[str, Any], Union[bytes, BaseException]]:
        if len(resp) < 4:
            await self._client.close(code=WSCloseCode.UNSUPPORTED_DATA)
            raise RuntimeError("Too short message")
        hsize, = struct.unpack("!I", resp[:4])
        payload = cbor.loads(resp[4:hsize])
        op = payload["op"]
        if op == WSStorageOperation.ACK:
            data = resp[hsize:]
            if data:
                log.debug("WS receive: %s, %d bytes", payload, len(data))
            else:
                log.debug("WS receive: %s", payload)
            return payload, data

        if op == WSStorageOperation.ERROR:
            exc: BaseException
            if "errno" in payload:
                exc = OSError(
                    errno.__dict__.get(payload["errno"], payload["errno"]),
                    payload["error"],
                )
            else:
                exc = RuntimeError(payload["error"])
            log.debug("WS error: %s", payload)
            return payload, exc

        raise RuntimeError(f"Unexpected response {payload!r}")

    async def send_loop(self) -> None:
        while True:
            msg = await self._send_queue.get()
            if msg is None:
                break
            await self._client.send_bytes(msg)
            self._send_queue.task_done()
        await self._client.close()

    async def receive_loop(self) -> None:
        async for msg in self._client:
            if msg.type == aiohttp.WSMsgType.BINARY:
                payload, data = await self._parse_msg(msg.data)
                rid = payload["rid"]
                fut = self._futures.pop(rid)
                if isinstance(data, BaseException):
                    fut.set_exception(data)
                else:
                    fut.set_result((payload, data))
            elif msg.type == aiohttp.WSMsgType.ERROR:
                raise msg.data
            else:
                raise RuntimeError(f"Unsupported WebSocket message type: {msg.type}")

    async def upload_file(
        self, src: Path, dst: str, size: int, *, progress: AbstractFileProgress
    ) -> None:
        src_uri = URL(src.as_uri())
        dst_uri = self._root / dst

        loop = asyncio.get_event_loop()
        payload, data = await self.request(
            WSStorageOperation.CREATE, dst, {"size": size}
        )
        progress.start(StorageProgressStart(src_uri, dst_uri, size))
        tasks = []
        with src.open("rb") as stream:
            pos = 0
            while True:
                chunk = await loop.run_in_executor(None, stream.read, WS_READ_SIZE)
                if not chunk:
                    break

                async def write_coro(pos: int, chunk: bytes) -> None:
                    await self.request(
                        WSStorageOperation.WRITE, dst, {"offset": pos}, data=chunk
                    )
                    progress.step(
                        StorageProgressStep(src_uri, dst_uri, pos + len(chunk), size)
                    )

                tasks.append(write_coro(pos, chunk))
                pos += len(chunk)
        await asyncio.gather(*tasks)
        progress.complete(StorageProgressComplete(src_uri, dst_uri, size))

    async def upload_dir(
        self, src: Path, dst: str, *, progress: AbstractRecursiveFileProgress
    ) -> None:
        src_uri = URL(src.as_uri())
        dst_uri = self._root / dst

        try:
            payload, data = await self.request(
                WSStorageOperation.MKDIRS, dst, {"parents": True, "exist_ok": True}
            )
        except FileExistsError:
            raise NotADirectoryError(errno.ENOTDIR, "Not a directory", str(dst_uri))
        progress.enter(StorageProgressEnterDir(src_uri, dst_uri))
        tasks = []
        with os.scandir(src) as it:
            folder = sorted(it, key=lambda item: (item.is_dir(), item.name))
        for child in folder:
            name = child.name
            if child.is_file():
                size = child.stat().st_size
                tasks.append(
                    self.upload_file(
                        src / name, _join_path(dst, name), size, progress=progress
                    )
                )
            elif child.is_dir():
                tasks.append(
                    self.upload_dir(
                        src / name, _join_path(dst, name), progress=progress
                    )
                )
            else:
                # This case is for uploading non-regular file,
                # e.g. blocking device or unix socket
                # Coverage temporary skipped, the line is waiting for a champion
                progress.fail(
                    StorageProgressFail(
                        src_uri / name,
                        dst_uri / name,
                        f"Cannot upload {child}, not regular file/directory",
                    )
                )  # pragma: no cover
        await asyncio.gather(*tasks)
        progress.leave(StorageProgressLeaveDir(src_uri, dst_uri))

    async def download_file(
        self, src: str, dst: Path, size: int, *, progress: AbstractFileProgress
    ) -> None:
        src_uri = self._root / src if src else self._root
        dst_uri = URL(dst.as_uri())
        loop = asyncio.get_event_loop()

        async def read_coro(dst: Path, pos: int, chunk_size: int) -> None:
            payload, data = await self.request(
                WSStorageOperation.READ, src, {"offset": pos, "size": chunk_size}
            )
            with open(dst, "rb+", buffering=0) as f:
                f.seek(pos)
                await loop.run_in_executor(None, f.write, data)
            progress.step(StorageProgressStep(src_uri, dst_uri, pos + chunk_size, size))

        with open(dst, "wb", buffering=0):
            pass
        progress.start(StorageProgressStart(src_uri, dst_uri, size))
        tasks = []
        for pos in range(0, size, WS_READ_SIZE):
            chunk_size = min(WS_READ_SIZE, size - pos)
            tasks.append(read_coro(dst, pos, chunk_size))
        await asyncio.gather(*tasks)
        progress.complete(StorageProgressComplete(src_uri, dst_uri, size))

    async def download_dir(
        self, src: str, dst: Path, *, progress: AbstractRecursiveFileProgress
    ) -> None:
        src_uri = self._root / src if src else self._root
        dst_uri = URL(dst.as_uri())

        payload, data = await self.request(WSStorageOperation.LIST, src)
        progress.enter(StorageProgressEnterDir(src_uri, dst_uri))
        tasks = []
        folder = [
            _file_status_from_api(status)
            for status in payload["FileStatuses"]["FileStatus"]
        ]
        folder.sort(key=lambda item: (item.is_dir(), item.path))
        dst.mkdir(parents=True, exist_ok=True)
        for child in folder:
            name = child.name
            if child.is_file():
                tasks.append(
                    self.download_file(
                        _join_path(src, name), dst / name, child.size, progress=progress
                    )
                )
            elif child.is_dir():
                tasks.append(
                    self.download_dir(
                        _join_path(src, name), dst / name, progress=progress
                    )
                )
            else:
                assert progress is not None
                progress.fail(
                    StorageProgressFail(
                        src_uri / name,
                        dst_uri / name,
                        f"Cannot download {child}, not regular file/directory",
                    )
                )  # pragma: no cover
        await asyncio.gather(*tasks)
        progress.leave(StorageProgressLeaveDir(src_uri, dst_uri))


class Storage(metaclass=NoPublicConstructor):
    def __init__(self, core: _Core, config: _Config) -> None:
        self._core = core
        self._config = config
        self._req_id_seq = itertools.count()

    def _uri_to_path(self, uri: URL) -> str:
        uri = normalize_storage_path_uri(uri, self._config.auth_token.username)
        prefix = uri.host + "/" if uri.host else ""
        return prefix + uri.path.lstrip("/")

    async def ls(self, uri: URL) -> List[FileStatus]:
        url = self._config.cluster_config.storage_url / self._uri_to_path(uri)
        url = url.with_query(op="LISTSTATUS")

        async with self._core.request("GET", url) as resp:
            res = await resp.json()
            return [
                _file_status_from_api(status)
                for status in res["FileStatuses"]["FileStatus"]
            ]

    async def glob(self, uri: URL, *, dironly: bool = False) -> AsyncIterator[URL]:
        if not _has_magic(uri.path):
            yield uri
            return
        basename = uri.name
        glob_in_dir: Callable[[URL, str, bool], AsyncIterator[URL]]
        if not _has_magic(basename):
            glob_in_dir = self._glob0
        elif not _isrecursive(basename):
            glob_in_dir = self._glob1
        else:
            glob_in_dir = self._glob2
        async for parent in self.glob(uri.parent, dironly=True):
            async for x in glob_in_dir(parent, basename, dironly):
                yield x

    async def _glob2(
        self, parent: URL, pattern: str, dironly: bool
    ) -> AsyncIterator[URL]:
        assert _isrecursive(pattern)
        yield parent
        async for x in self._rlistdir(parent, dironly):
            yield x

    async def _glob1(
        self, parent: URL, pattern: str, dironly: bool
    ) -> AsyncIterator[URL]:
        allow_hidden = _ishidden(pattern)
        match = re.compile(fnmatch.translate(pattern)).fullmatch
        async for stat in self._iterdir(parent, dironly):
            name = stat.path
            if (allow_hidden or not _ishidden(name)) and match(name):
                yield parent / name

    async def _glob0(
        self, parent: URL, basename: str, dironly: bool
    ) -> AsyncIterator[URL]:
        uri = parent / basename
        try:
            await self.stats(uri)
        except ResourceNotFound:
            return
        yield uri

    async def _iterdir(self, uri: URL, dironly: bool) -> AsyncIterator[FileStatus]:
        for stat in await self.ls(uri):
            if not dironly or stat.is_dir():
                yield stat

    async def _rlistdir(self, uri: URL, dironly: bool) -> AsyncIterator[URL]:
        async for stat in self._iterdir(uri, dironly):
            name = stat.path
            if not _ishidden(name):
                x = uri / name
                yield x
                if stat.is_dir():
                    async for y in self._rlistdir(x, dironly):
                        yield y

    async def mkdirs(
        self, uri: URL, *, parents: bool = False, exist_ok: bool = False
    ) -> None:
        if not exist_ok:
            try:
                await self.stats(uri)
            except ResourceNotFound:
                pass
            else:
                raise FileExistsError(errno.EEXIST, "File exists", str(uri))

        if not parents:
            parent = uri
            while not parent.name and parent != parent.parent:
                parent = parent.parent
            parent = parent.parent
            if parent != parent.parent:
                try:
                    await self.stats(parent)
                except ResourceNotFound:
                    raise FileNotFoundError(
                        errno.ENOENT, "No such directory", str(parent)
                    )

        url = self._config.cluster_config.storage_url / self._uri_to_path(uri)
        url = url.with_query(op="MKDIRS")

        async with self._core.request("PUT", url) as resp:
            resp  # resp.status == 201

    async def create(self, uri: URL, data: AsyncIterator[bytes]) -> None:
        path = self._uri_to_path(uri)
        assert path, "Creation in root is not allowed"
        url = self._config.cluster_config.storage_url / path
        url = url.with_query(op="CREATE")
        timeout = attr.evolve(self._core.timeout, sock_read=None)

        async with self._core.request("PUT", url, data=data, timeout=timeout) as resp:
            resp  # resp.status == 201

    async def stats(self, uri: URL) -> FileStatus:
        url = self._config.cluster_config.storage_url / self._uri_to_path(uri)
        url = url.with_query(op="GETFILESTATUS")

        async with self._core.request("GET", url) as resp:
            res = await resp.json()
            return _file_status_from_api(res["FileStatus"])

    async def _is_dir(self, uri: URL) -> bool:
        if uri.scheme == "storage":
            try:
                stat = await self.stats(uri)
                return stat.is_dir()
            except ResourceNotFound:
                pass
        elif uri.scheme == "file":
            path = _extract_path(uri)
            return path.is_dir()
        return False

    async def open(self, uri: URL) -> AsyncIterator[bytes]:
        url = self._config.cluster_config.storage_url / self._uri_to_path(uri)
        url = url.with_query(op="OPEN")
        timeout = attr.evolve(self._core.timeout, sock_read=None)

        async with self._core.request("GET", url, timeout=timeout) as resp:
            async for data in resp.content.iter_any():
                yield data

    async def rm(self, uri: URL, *, recursive: bool = False) -> None:
        path = self._uri_to_path(uri)
        # TODO (asvetlov): add a minor protection against deleting everything from root
        # or user volume root, however force operation here should allow user to delete
        # everything.
        #
        # Now it doesn't make sense because URL for root folder (storage:///) is not
        # supported
        #
        # parts = path.split('/')
        # if final_path == root_data_path or final_path.parent == root_data_path:
        #     raise ValueError("Invalid path value.")

        if not recursive:
            stats = await self.stats(uri)
            if stats.type is FileStatusType.DIRECTORY:
                raise IsADirectoryError(
                    errno.EISDIR, "Is a directory, use recursive remove", str(uri)
                )

        url = self._config.cluster_config.storage_url / path
        url = url.with_query(op="DELETE")

        async with self._core.request("DELETE", url) as resp:
            resp  # resp.status == 204

    async def mv(self, src: URL, dst: URL) -> None:
        url = self._config.cluster_config.storage_url / self._uri_to_path(src)
        url = url.with_query(op="RENAME", destination="/" + self._uri_to_path(dst))

        async with self._core.request("POST", url) as resp:
            resp  # resp.status == 204

    # high-level helpers

    async def upload_file(
        self, src: URL, dst: URL, *, progress: Optional[AbstractFileProgress] = None
    ) -> None:
        if progress is None:
            progress = _DummyProgress()
        src = normalize_local_path_uri(src)
        dst = normalize_storage_path_uri(dst, self._config.auth_token.username)
        path = _extract_path(src)
        try:
            if not path.exists():
                raise FileNotFoundError(errno.ENOENT, "No such file", str(path))
            if path.is_dir():
                raise IsADirectoryError(
                    errno.EISDIR, "Is a directory, use recursive copy", str(path)
                )
            size = path.stat().st_size
        except OSError as e:
            if getattr(e, "winerror", None) not in (1, 87):
                raise
            # Ignore stat errors for device files like NUL or CON on Windows.
            # See https://bugs.python.org/issue37074
            size = 0

        async with self._ws_connect(dst.parent, "WEBSOCKET_WRITE") as ws:
            try:
                payload, data = await ws.request(WSStorageOperation.STAT, "")
            except FileNotFoundError:
                # target's parent doesn't exist
                raise NotADirectoryError(
                    errno.ENOTDIR, "Not a directory", str(dst.parent)
                )
            stat = _file_status_from_api(payload["FileStatus"])
            if not stat.is_dir():
                # parent path should be a folder
                raise NotADirectoryError(
                    errno.ENOTDIR, "Not a directory", str(dst.parent)
                )
            assert progress
            await ws.upload_file(path, dst.name, size, progress=progress)

    async def upload_dir(
        self,
        src: URL,
        dst: URL,
        *,
        progress: Optional[AbstractRecursiveFileProgress] = None,
    ) -> None:
        if progress is None:
            progress = _DummyProgress()
        src = normalize_local_path_uri(src)
        dst = normalize_storage_path_uri(dst, self._config.auth_token.username)
        path = _extract_path(src).resolve()
        if not path.exists():
            raise FileNotFoundError(errno.ENOENT, "No such file", str(path))
        if not path.is_dir():
            raise NotADirectoryError(errno.ENOTDIR, "Not a directory", str(path))

        async with self._ws_connect(dst, "WEBSOCKET_WRITE") as ws:
            await ws.upload_dir(path, "", progress=progress)

    async def download_file(
        self, src: URL, dst: URL, *, progress: Optional[AbstractFileProgress] = None
    ) -> None:
        if progress is None:
            progress = _DummyProgress()
        src = normalize_storage_path_uri(src, self._config.auth_token.username)
        dst = normalize_local_path_uri(dst)
        path = _extract_path(dst)

        async with self._ws_connect(src, "WEBSOCKET_READ") as ws:
            payload, data = await ws.request(WSStorageOperation.STAT, "")
            stat = _file_status_from_api(payload["FileStatus"])
            if not stat.is_file():
                raise IsADirectoryError(errno.EISDIR, "Is a directory", str(src))
            assert progress
            await ws.download_file("", path, stat.size, progress=progress)

    async def download_dir(
        self,
        src: URL,
        dst: URL,
        *,
        progress: Optional[AbstractRecursiveFileProgress] = None,
    ) -> None:
        if progress is None:
            progress = _DummyProgress()
        src = normalize_storage_path_uri(src, self._config.auth_token.username)
        dst = normalize_local_path_uri(dst)
        path = _extract_path(dst)

        async with self._ws_connect(src, "WEBSOCKET_READ") as ws:
            await ws.download_dir("", path, progress=progress)

    def _new_req_id(self) -> int:
        return next(self._req_id_seq)

    @asynccontextmanager
    async def _ws_connect(self, uri: URL, op: str) -> AsyncIterator[WSStorageClient]:
        path = self._uri_to_path(uri)
        assert op == "WEBSOCKET_READ" or path, "Creation in root is not allowed"
        url = self._config.cluster_config.storage_url / path
        url = url.with_query(op=op)
        async with self._core._session.ws_connect(
            url, max_msg_size=MAX_WS_MESSAGE_SIZE
        ) as client:
            ws = WSStorageClient(client, uri, self._new_req_id)
            task = asyncio.gather(ws.send_loop(), ws.receive_loop())
            yield ws
            await ws._send_queue.put(None)
            await task


_magic_check = re.compile("(?:[*?[])")


def _has_magic(s: str) -> bool:
    return _magic_check.search(s) is not None


def _ishidden(name: str) -> bool:
    return name.startswith(".")


def _isrecursive(pattern: str) -> bool:
    return pattern == "**"


def _join_path(basedir: str, name: str) -> str:
    if basedir and name:
        return f"{basedir}/{name}"
    return basedir or name


def _file_status_from_api(values: Dict[str, Any]) -> FileStatus:
    return FileStatus(
        path=values["path"],
        type=FileStatusType(values["type"]),
        size=int(values["length"]),
        modification_time=int(values["modificationTime"]),
        permission=Action(values["permission"]),
    )


class _DummyProgress(AbstractRecursiveFileProgress):
    def start(self, data: StorageProgressStart) -> None:
        pass

    def complete(self, data: StorageProgressComplete) -> None:
        pass

    def step(self, data: StorageProgressStep) -> None:
        pass

    def enter(self, data: StorageProgressEnterDir) -> None:
        pass

    def leave(self, data: StorageProgressLeaveDir) -> None:
        pass

    def fail(self, data: StorageProgressFail) -> None:
        pass<|MERGE_RESOLUTION|>--- conflicted
+++ resolved
@@ -34,15 +34,11 @@
     normalize_local_path_uri,
     normalize_storage_path_uri,
 )
-<<<<<<< HEAD
+from .users import Action
 from .utils import NoPublicConstructor, asynccontextmanager
 
 
 log = logging.getLogger(__name__)
-=======
-from .users import Action
-from .utils import NoPublicConstructor
->>>>>>> 23c129ec
 
 WS_READ_SIZE = 2 ** 20  # 1 MiB
 MAX_WS_READ_SIZE = 16 * 2 ** 20  # 16 MiB
