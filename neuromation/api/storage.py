import asyncio
import enum
import errno
import fnmatch
import os
import re
from dataclasses import dataclass
from pathlib import Path
from stat import S_ISREG
from typing import (
    Any,
    AsyncIterator,
    Awaitable,
    Callable,
    Dict,
    Iterable,
    List,
    Optional,
    Tuple,
)

import attr
from yarl import URL

import neuromation

from .abc import (
    AbstractFileProgress,
    AbstractRecursiveFileProgress,
    StorageProgressComplete,
    StorageProgressEnterDir,
    StorageProgressFail,
    StorageProgressLeaveDir,
    StorageProgressStart,
    StorageProgressStep,
)
from .config import _Config
from .core import ResourceNotFound, _Core
from .url_utils import (
    _extract_path,
    normalize_local_path_uri,
    normalize_storage_path_uri,
)
from .users import Action
from .utils import NoPublicConstructor


MAX_OPEN_FILES = 100
READ_SIZE = 2 ** 20  # 1 MiB

Printer = Callable[[str], None]
ProgressQueueItem = Optional[Tuple[Callable[[Any], None], Any]]


class FileStatusType(str, enum.Enum):
    DIRECTORY = "DIRECTORY"
    FILE = "FILE"


@dataclass(frozen=True)
class FileStatus:
    path: str
    size: int
    type: FileStatusType
    modification_time: int
    permission: Action

    def is_file(self) -> bool:
        return self.type == FileStatusType.FILE

    def is_dir(self) -> bool:
        return self.type == FileStatusType.DIRECTORY

    @property
    def name(self) -> str:
        return Path(self.path).name


class Storage(metaclass=NoPublicConstructor):
    def __init__(self, core: _Core, config: _Config) -> None:
        self._core = core
        self._config = config
        self._file_sem = asyncio.BoundedSemaphore(MAX_OPEN_FILES)

    def _uri_to_path(self, uri: URL) -> str:
        uri = normalize_storage_path_uri(uri, self._config.auth_token.username)
        prefix = uri.host + "/" if uri.host else ""
        return prefix + uri.path.lstrip("/")

    async def ls(self, uri: URL) -> List[FileStatus]:
        url = self._config.cluster_config.storage_url / self._uri_to_path(uri)
        url = url.with_query(op="LISTSTATUS")

        async with self._core.request("GET", url) as resp:
            res = await resp.json()
            return [
                _file_status_from_api(status)
                for status in res["FileStatuses"]["FileStatus"]
            ]

    async def glob(self, uri: URL, *, dironly: bool = False) -> AsyncIterator[URL]:
        if not _has_magic(uri.path):
            yield uri
            return
        basename = uri.name
        glob_in_dir: Callable[[URL, str, bool], AsyncIterator[URL]]
        if not _has_magic(basename):
            glob_in_dir = self._glob0
        elif not _isrecursive(basename):
            glob_in_dir = self._glob1
        else:
            glob_in_dir = self._glob2
        async for parent in self.glob(uri.parent, dironly=True):
            async for x in glob_in_dir(parent, basename, dironly):
                yield x

    async def _glob2(
        self, parent: URL, pattern: str, dironly: bool
    ) -> AsyncIterator[URL]:
        assert _isrecursive(pattern)
        yield parent
        async for x in self._rlistdir(parent, dironly):
            yield x

    async def _glob1(
        self, parent: URL, pattern: str, dironly: bool
    ) -> AsyncIterator[URL]:
        allow_hidden = _ishidden(pattern)
        match = re.compile(fnmatch.translate(pattern)).fullmatch
        async for stat in self._iterdir(parent, dironly):
            name = stat.path
            if (allow_hidden or not _ishidden(name)) and match(name):
                yield parent / name

    async def _glob0(
        self, parent: URL, basename: str, dironly: bool
    ) -> AsyncIterator[URL]:
        uri = parent / basename
        try:
            await self.stats(uri)
        except ResourceNotFound:
            return
        yield uri

    async def _iterdir(self, uri: URL, dironly: bool) -> AsyncIterator[FileStatus]:
        for stat in await self.ls(uri):
            if not dironly or stat.is_dir():
                yield stat

    async def _rlistdir(self, uri: URL, dironly: bool) -> AsyncIterator[URL]:
        async for stat in self._iterdir(uri, dironly):
            name = stat.path
            if not _ishidden(name):
                x = uri / name
                yield x
                if stat.is_dir():
                    async for y in self._rlistdir(x, dironly):
                        yield y

    async def mkdirs(
        self, uri: URL, *, parents: bool = False, exist_ok: bool = False
    ) -> None:
        if not exist_ok:
            try:
                await self.stats(uri)
            except ResourceNotFound:
                pass
            else:
                raise FileExistsError(errno.EEXIST, "File exists", str(uri))

        if not parents:
            parent = uri
            while not parent.name and parent != parent.parent:
                parent = parent.parent
            parent = parent.parent
            if parent != parent.parent:
                try:
                    await self.stats(parent)
                except ResourceNotFound:
                    raise FileNotFoundError(
                        errno.ENOENT, "No such directory", str(parent)
                    )

        url = self._config.cluster_config.storage_url / self._uri_to_path(uri)
        url = url.with_query(op="MKDIRS")

        async with self._core.request("PUT", url) as resp:
            resp  # resp.status == 201

    async def create(self, uri: URL, data: AsyncIterator[bytes]) -> None:
        path = self._uri_to_path(uri)
        assert path, "Creation in root is not allowed"
        url = self._config.cluster_config.storage_url / path
        url = url.with_query(op="CREATE")
        timeout = attr.evolve(self._core.timeout, sock_read=None)

        async with self._core.request("PUT", url, data=data, timeout=timeout) as resp:
            resp  # resp.status == 201

    async def stats(self, uri: URL) -> FileStatus:
        url = self._config.cluster_config.storage_url / self._uri_to_path(uri)
        url = url.with_query(op="GETFILESTATUS")

        async with self._core.request("GET", url) as resp:
            res = await resp.json()
            return _file_status_from_api(res["FileStatus"])

    async def _is_dir(self, uri: URL) -> bool:
        if uri.scheme == "storage":
            try:
                stat = await self.stats(uri)
                return stat.is_dir()
            except ResourceNotFound:
                pass
        elif uri.scheme == "file":
            path = _extract_path(uri)
            return path.is_dir()
        return False

    async def open(self, uri: URL) -> AsyncIterator[bytes]:
        url = self._config.cluster_config.storage_url / self._uri_to_path(uri)
        url = url.with_query(op="OPEN")
        timeout = attr.evolve(self._core.timeout, sock_read=None)

        async with self._core.request("GET", url, timeout=timeout) as resp:
            async for data in resp.content.iter_any():
                yield data

    async def rm(self, uri: URL, *, recursive: bool = False) -> None:
        path = self._uri_to_path(uri)
        # TODO (asvetlov): add a minor protection against deleting everything from root
        # or user volume root, however force operation here should allow user to delete
        # everything.
        #
        # Now it doesn't make sense because URL for root folder (storage:///) is not
        # supported
        #
        # parts = path.split('/')
        # if final_path == root_data_path or final_path.parent == root_data_path:
        #     raise ValueError("Invalid path value.")

        if not recursive:
            stats = await self.stats(uri)
            if stats.type is FileStatusType.DIRECTORY:
                raise IsADirectoryError(
                    errno.EISDIR, "Is a directory, use recursive remove", str(uri)
                )

        url = self._config.cluster_config.storage_url / path
        url = url.with_query(op="DELETE")

        async with self._core.request("DELETE", url) as resp:
            resp  # resp.status == 204

    async def mv(self, src: URL, dst: URL) -> None:
        url = self._config.cluster_config.storage_url / self._uri_to_path(src)
        url = url.with_query(op="RENAME", destination="/" + self._uri_to_path(dst))

        async with self._core.request("POST", url) as resp:
            resp  # resp.status == 204

    # high-level helpers

    async def _iterate_file(
        self,
        src: Path,
        dst: URL,
        *,
        progress: AbstractFileProgress,
        queue: "asyncio.Queue[ProgressQueueItem]",
    ) -> AsyncIterator[bytes]:
        loop = asyncio.get_event_loop()
        src_url = URL(src.as_uri())
        async with self._file_sem:
            with src.open("rb") as stream:
                size = os.stat(stream.fileno()).st_size
                await queue.put(
                    (progress.start, StorageProgressStart(src_url, dst, size))
                )
                chunk = await loop.run_in_executor(None, stream.read, READ_SIZE)
                pos = len(chunk)
                while chunk:
                    await queue.put(
                        (progress.step, StorageProgressStep(src_url, dst, pos, size))
                    )
                    yield chunk
                    chunk = await loop.run_in_executor(None, stream.read, READ_SIZE)
                    pos += len(chunk)
                await queue.put(
                    (progress.complete, StorageProgressComplete(src_url, dst, size))
                )

    def _is_local_modified(self, local: os.stat_result, remote: FileStatus) -> bool:
        return local.st_size != remote.size or local.st_mtime > remote.modification_time

    def _is_remote_modified(self, local: os.stat_result, remote: FileStatus) -> bool:
        return local.st_size != remote.size or local.st_mtime < remote.modification_time

    async def upload_file(
        self,
        src: URL,
        dst: URL,
        *,
        update: bool = False,
        progress: Optional[AbstractFileProgress] = None,
    ) -> None:
        if progress is None:
            progress = _DummyProgress()
        src = normalize_local_path_uri(src)
        dst = normalize_storage_path_uri(dst, self._config.auth_token.username)
        path = _extract_path(src)
        try:
            if not path.exists():
                raise FileNotFoundError(errno.ENOENT, "No such file", str(path))
            if path.is_dir():
                raise IsADirectoryError(
                    errno.EISDIR, "Is a directory, use recursive copy", str(path)
                )
        except OSError as e:
            if getattr(e, "winerror", None) not in (1, 87):
                raise
            # Ignore stat errors for device files like NUL or CON on Windows.
            # See https://bugs.python.org/issue37074
        try:
            dst_stat = await self.stats(dst)
            if dst_stat.is_dir():
                raise IsADirectoryError(errno.EISDIR, "Is a directory", str(dst))
        except ResourceNotFound:
            # target doesn't exist, lookup for parent dir
            try:
                dst_parent_stat = await self.stats(dst.parent)
                if not dst_parent_stat.is_dir():
                    # parent path should be a folder
                    raise NotADirectoryError(
                        errno.ENOTDIR, "Not a directory", str(dst.parent)
                    )
            except ResourceNotFound:
                raise NotADirectoryError(
                    errno.ENOTDIR, "Not a directory", str(dst.parent)
                )
<<<<<<< HEAD
        else:
            if update:
                try:
                    src_stat = path.stat()
                except OSError:
                    pass
                else:
                    if S_ISREG(src_stat.st_mode) and not self._is_local_modified(
                        src_stat, dst_stat
                    ):
                        return
        await self._upload_file(path, dst, progress=progress)
=======
        queue: "asyncio.Queue[ProgressQueueItem]" = asyncio.Queue()
        await _run_progress(
            queue, self._upload_file(path, dst, progress=progress, queue=queue)
        )
>>>>>>> 5e0af666

    async def _upload_file(
        self,
        src_path: Path,
        dst: URL,
        *,
        progress: AbstractFileProgress,
        queue: "asyncio.Queue[ProgressQueueItem]",
    ) -> None:
        await self.create(
            dst, self._iterate_file(src_path, dst, progress=progress, queue=queue)
        )

    async def upload_dir(
        self,
        src: URL,
        dst: URL,
        *,
        update: bool = False,
        progress: Optional[AbstractRecursiveFileProgress] = None,
    ) -> None:
        if progress is None:
            progress = _DummyProgress()
        src = normalize_local_path_uri(src)
        dst = normalize_storage_path_uri(dst, self._config.auth_token.username)
        path = _extract_path(src).resolve()
        if not path.exists():
            raise FileNotFoundError(errno.ENOENT, "No such file", str(path))
        if not path.is_dir():
            raise NotADirectoryError(errno.ENOTDIR, "Not a directory", str(path))
<<<<<<< HEAD
        await self._upload_dir(src, path, dst, update=update, progress=progress)
=======
        queue: "asyncio.Queue[ProgressQueueItem]" = asyncio.Queue()
        await _run_progress(
            queue, self._upload_dir(src, path, dst, progress=progress, queue=queue)
        )
>>>>>>> 5e0af666

    async def _upload_dir(
        self,
        src: URL,
        src_path: Path,
        dst: URL,
        *,
        update: bool,
        progress: AbstractRecursiveFileProgress,
        queue: "asyncio.Queue[ProgressQueueItem]",
    ) -> None:
        tasks = []
        try:
            exists = False
            if update:
                try:
                    dst_files = {
                        item.name: item for item in await self.ls(dst) if item.is_file()
                    }
                    exists = True
                except ResourceNotFound:
                    update = False
            if not exists:
                await self.mkdirs(dst, exist_ok=True)
        except neuromation.api.IllegalArgumentError:
            raise NotADirectoryError(errno.ENOTDIR, "Not a directory", str(dst))
<<<<<<< HEAD
        progress.enter(StorageProgressEnterDir(src, dst))
=======
        await queue.put((progress.enter, StorageProgressEnterDir(src, dst)))
        tasks = []
>>>>>>> 5e0af666
        async with self._file_sem:
            folder = sorted(
                src_path.iterdir(), key=lambda item: (item.is_dir(), item.name)
            )
        for child in folder:
            name = child.name
            if child.is_file():
                if (
                    update
                    and name in dst_files
                    and not self._is_local_modified(child.stat(), dst_files[name])
                ):
                    continue
                tasks.append(
                    self._upload_file(
                        src_path / name, dst / name, progress=progress, queue=queue
                    )
                )
            elif child.is_dir():
                tasks.append(
                    self._upload_dir(
                        src / name,
                        src_path / name,
                        dst / name,
<<<<<<< HEAD
                        update=update,
                        progress=progress,
=======
                        progress=progress,
                        queue=queue,
>>>>>>> 5e0af666
                    )
                )
            else:
                # This case is for uploading non-regular file,
                # e.g. blocking device or unix socket
                # Coverage temporary skipped, the line is waiting for a champion
                await queue.put(
                    (
                        progress.fail,
                        StorageProgressFail(
                            src / name,
                            dst / name,
                            f"Cannot upload {child}, not regular file/directory",
                        ),
                    )
                )  # pragma: no cover
        await _run_concurrently(tasks)
        await queue.put((progress.leave, StorageProgressLeaveDir(src, dst)))

    async def download_file(
        self,
        src: URL,
        dst: URL,
        *,
        update: bool = False,
        progress: Optional[AbstractFileProgress] = None,
    ) -> None:
        if progress is None:
            progress = _DummyProgress()
        src = normalize_storage_path_uri(src, self._config.auth_token.username)
        dst = normalize_local_path_uri(dst)
        path = _extract_path(dst)
        src_stat = await self.stats(src)
        if not src_stat.is_file():
            raise IsADirectoryError(errno.EISDIR, "Is a directory", str(src))
<<<<<<< HEAD
        if update:
            try:
                dst_stat = path.stat()
            except OSError:
                pass
            else:
                if S_ISREG(dst_stat.st_mode) and not self._is_remote_modified(
                    dst_stat, src_stat
                ):
                    return
        await self._download_file(src, dst, path, src_stat.size, progress=progress)
=======
        queue: "asyncio.Queue[ProgressQueueItem]" = asyncio.Queue()
        await _run_progress(
            queue,
            self._download_file(
                src, dst, path, stat.size, progress=progress, queue=queue
            ),
        )
>>>>>>> 5e0af666

    async def _download_file(
        self,
        src: URL,
        dst: URL,
        dst_path: Path,
        size: int,
        *,
        progress: AbstractFileProgress,
        queue: "asyncio.Queue[ProgressQueueItem]",
    ) -> None:
        loop = asyncio.get_event_loop()
        async with self._file_sem:
            with dst_path.open("wb") as stream:
                await queue.put((progress.start, StorageProgressStart(src, dst, size)))
                pos = 0
                async for chunk in self.open(src):
                    pos += len(chunk)
                    await queue.put(
                        (progress.step, StorageProgressStep(src, dst, pos, size))
                    )
                    await loop.run_in_executor(None, stream.write, chunk)
                await queue.put(
                    (progress.complete, StorageProgressComplete(src, dst, size))
                )

    async def download_dir(
        self,
        src: URL,
        dst: URL,
        *,
        update: bool = False,
        progress: Optional[AbstractRecursiveFileProgress] = None,
    ) -> None:
        if progress is None:
            progress = _DummyProgress()
        src = normalize_storage_path_uri(src, self._config.auth_token.username)
        dst = normalize_local_path_uri(dst)
        path = _extract_path(dst)
<<<<<<< HEAD
        await self._download_dir(src, dst, path, update=update, progress=progress)
=======
        queue: "asyncio.Queue[ProgressQueueItem]" = asyncio.Queue()
        await _run_progress(
            queue, self._download_dir(src, dst, path, progress=progress, queue=queue)
        )
>>>>>>> 5e0af666

    async def _download_dir(
        self,
        src: URL,
        dst: URL,
        dst_path: Path,
        *,
        update: bool,
        progress: AbstractRecursiveFileProgress,
        queue: "asyncio.Queue[ProgressQueueItem]",
    ) -> None:
        dst_path.mkdir(parents=True, exist_ok=True)
        await queue.put((progress.enter, StorageProgressEnterDir(src, dst)))
        tasks = []
        if update:
            async with self._file_sem:
                dst_files = {
                    item.name: item for item in dst_path.iterdir() if item.is_file()
                }
        folder = sorted(await self.ls(src), key=lambda item: (item.is_dir(), item.name))
        for child in folder:
            name = child.name
            if child.is_file():
                if (
                    update
                    and name in dst_files
                    and not self._is_remote_modified(dst_files[name].stat(), child)
                ):
                    continue
                tasks.append(
                    self._download_file(
                        src / name,
                        dst / name,
                        dst_path / name,
                        child.size,
                        progress=progress,
                        queue=queue,
                    )
                )
            elif child.is_dir():
                tasks.append(
                    self._download_dir(
                        src / name,
                        dst / name,
                        dst_path / name,
<<<<<<< HEAD
                        update=update,
                        progress=progress,
=======
                        progress=progress,
                        queue=queue,
>>>>>>> 5e0af666
                    )
                )
            else:
                await queue.put(
                    (
                        progress.fail,
                        StorageProgressFail(
                            src / name,
                            dst / name,
                            f"Cannot download {child}, not regular file/directory",
                        ),
                    )
                )  # pragma: no cover
        await _run_concurrently(tasks)
        await queue.put((progress.leave, StorageProgressLeaveDir(src, dst)))


_magic_check = re.compile("(?:[*?[])")


def _has_magic(s: str) -> bool:
    return _magic_check.search(s) is not None


def _ishidden(name: str) -> bool:
    return name.startswith(".")


def _isrecursive(pattern: str) -> bool:
    return pattern == "**"


def _file_status_from_api(values: Dict[str, Any]) -> FileStatus:
    return FileStatus(
        path=values["path"],
        type=FileStatusType(values["type"]),
        size=int(values["length"]),
        modification_time=int(values["modificationTime"]),
        permission=Action(values["permission"]),
    )


async def _run_concurrently(coros: Iterable[Awaitable[Any]]) -> None:
    loop = asyncio.get_event_loop()
    tasks: "Iterable[asyncio.Future[Any]]" = [loop.create_task(coro) for coro in coros]
    if not tasks:
        return
    try:
        done, tasks = await asyncio.wait(tasks, return_when=asyncio.FIRST_EXCEPTION)
        for task in done:
            await task
    except:  # noqa: E722
        for task in tasks:
            task.cancel()
        # wait for actual cancellation, ignore all exceptions raised from tasks
        if tasks:
            await asyncio.wait(tasks)
        raise  # pragma: no cover


async def _run_progress(
    queue: "asyncio.Queue[ProgressQueueItem]", coro: Awaitable[None]
) -> None:
    async def wrapped() -> None:
        try:
            await coro
        finally:
            await queue.put(None)

    loop = asyncio.get_event_loop()
    task = loop.create_task(wrapped())
    while True:
        item = await queue.get()
        if item is None:
            break
        cb, data = item
        cb(data)
    await task


class _DummyProgress(AbstractRecursiveFileProgress):
    def start(self, data: StorageProgressStart) -> None:
        pass

    def complete(self, data: StorageProgressComplete) -> None:
        pass

    def step(self, data: StorageProgressStep) -> None:
        pass

    def enter(self, data: StorageProgressEnterDir) -> None:
        pass

    def leave(self, data: StorageProgressLeaveDir) -> None:
        pass

    def fail(self, data: StorageProgressFail) -> None:
        pass<|MERGE_RESOLUTION|>--- conflicted
+++ resolved
@@ -338,7 +338,6 @@
                 raise NotADirectoryError(
                     errno.ENOTDIR, "Not a directory", str(dst.parent)
                 )
-<<<<<<< HEAD
         else:
             if update:
                 try:
@@ -350,13 +349,10 @@
                         src_stat, dst_stat
                     ):
                         return
-        await self._upload_file(path, dst, progress=progress)
-=======
         queue: "asyncio.Queue[ProgressQueueItem]" = asyncio.Queue()
         await _run_progress(
             queue, self._upload_file(path, dst, progress=progress, queue=queue)
         )
->>>>>>> 5e0af666
 
     async def _upload_file(
         self,
@@ -387,14 +383,13 @@
             raise FileNotFoundError(errno.ENOENT, "No such file", str(path))
         if not path.is_dir():
             raise NotADirectoryError(errno.ENOTDIR, "Not a directory", str(path))
-<<<<<<< HEAD
-        await self._upload_dir(src, path, dst, update=update, progress=progress)
-=======
         queue: "asyncio.Queue[ProgressQueueItem]" = asyncio.Queue()
         await _run_progress(
-            queue, self._upload_dir(src, path, dst, progress=progress, queue=queue)
+            queue,
+            self._upload_dir(
+                src, path, dst, update=update, progress=progress, queue=queue
+            ),
         )
->>>>>>> 5e0af666
 
     async def _upload_dir(
         self,
@@ -421,12 +416,7 @@
                 await self.mkdirs(dst, exist_ok=True)
         except neuromation.api.IllegalArgumentError:
             raise NotADirectoryError(errno.ENOTDIR, "Not a directory", str(dst))
-<<<<<<< HEAD
-        progress.enter(StorageProgressEnterDir(src, dst))
-=======
         await queue.put((progress.enter, StorageProgressEnterDir(src, dst)))
-        tasks = []
->>>>>>> 5e0af666
         async with self._file_sem:
             folder = sorted(
                 src_path.iterdir(), key=lambda item: (item.is_dir(), item.name)
@@ -451,13 +441,9 @@
                         src / name,
                         src_path / name,
                         dst / name,
-<<<<<<< HEAD
                         update=update,
                         progress=progress,
-=======
-                        progress=progress,
                         queue=queue,
->>>>>>> 5e0af666
                     )
                 )
             else:
@@ -493,7 +479,6 @@
         src_stat = await self.stats(src)
         if not src_stat.is_file():
             raise IsADirectoryError(errno.EISDIR, "Is a directory", str(src))
-<<<<<<< HEAD
         if update:
             try:
                 dst_stat = path.stat()
@@ -504,16 +489,13 @@
                     dst_stat, src_stat
                 ):
                     return
-        await self._download_file(src, dst, path, src_stat.size, progress=progress)
-=======
         queue: "asyncio.Queue[ProgressQueueItem]" = asyncio.Queue()
         await _run_progress(
             queue,
             self._download_file(
-                src, dst, path, stat.size, progress=progress, queue=queue
+                src, dst, path, src_stat.size, progress=progress, queue=queue
             ),
         )
->>>>>>> 5e0af666
 
     async def _download_file(
         self,
@@ -553,14 +535,13 @@
         src = normalize_storage_path_uri(src, self._config.auth_token.username)
         dst = normalize_local_path_uri(dst)
         path = _extract_path(dst)
-<<<<<<< HEAD
-        await self._download_dir(src, dst, path, update=update, progress=progress)
-=======
         queue: "asyncio.Queue[ProgressQueueItem]" = asyncio.Queue()
         await _run_progress(
-            queue, self._download_dir(src, dst, path, progress=progress, queue=queue)
+            queue,
+            self._download_dir(
+                src, dst, path, update=update, progress=progress, queue=queue
+            ),
         )
->>>>>>> 5e0af666
 
     async def _download_dir(
         self,
@@ -606,13 +587,9 @@
                         src / name,
                         dst / name,
                         dst_path / name,
-<<<<<<< HEAD
                         update=update,
                         progress=progress,
-=======
-                        progress=progress,
                         queue=queue,
->>>>>>> 5e0af666
                     )
                 )
             else:
