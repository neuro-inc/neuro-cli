import asyncio
import datetime
import enum
import errno
import fnmatch
import os
import re
import time
from dataclasses import dataclass
from email.utils import parsedate
from pathlib import Path
from stat import S_ISREG
from typing import (
    Any,
    AsyncIterator,
    Awaitable,
    Callable,
    Dict,
    Iterable,
    List,
    Optional,
    Tuple,
    cast,
)

import aiohttp
import attr
from yarl import URL

from .abc import (
    AbstractFileProgress,
    AbstractRecursiveFileProgress,
    StorageProgressComplete,
    StorageProgressEnterDir,
    StorageProgressFail,
    StorageProgressLeaveDir,
    StorageProgressStart,
    StorageProgressStep,
)
from .config import Config
from .core import ResourceNotFound, _Core
from .url_utils import (
    _extract_path,
    normalize_local_path_uri,
    normalize_storage_path_uri,
)
from .users import Action
from .utils import NoPublicConstructor, retries


MAX_OPEN_FILES = 20
READ_SIZE = 2 ** 20  # 1 MiB
TIME_THRESHOLD = 1.0

Printer = Callable[[str], None]


class FileStatusType(str, enum.Enum):
    DIRECTORY = "DIRECTORY"
    FILE = "FILE"


@dataclass(frozen=True)
class FileStatus:
    path: str
    size: int
    type: FileStatusType
    modification_time: int
    permission: Action

    def is_file(self) -> bool:
        return self.type == FileStatusType.FILE

    def is_dir(self) -> bool:
        return self.type == FileStatusType.DIRECTORY

    @property
    def name(self) -> str:
        return Path(self.path).name


class Storage(metaclass=NoPublicConstructor):
    def __init__(self, core: _Core, config: Config) -> None:
        self._core = core
        self._config = config
        self._file_sem = asyncio.BoundedSemaphore(MAX_OPEN_FILES)
        self._min_time_diff = 0.0
        self._max_time_diff = 0.0

    def _uri_to_path(self, uri: URL) -> str:
        uri = normalize_storage_path_uri(
            uri, self._config.username, self._config.cluster_name
        )
        if not uri.host:
            return ""
        if uri.host != self._config.cluster_name:
            raise ValueError(f"cluster_name != {self._config.cluster_name!r}")
        return uri.path.lstrip("/")

    def _set_time_diff(self, request_time: float, resp: aiohttp.ClientResponse) -> None:
        response_time = time.time()
        server_timetuple = parsedate(resp.headers.get("Date"))
        if not server_timetuple:
            return
        server_time = datetime.datetime(
            *server_timetuple[:6], tzinfo=datetime.timezone.utc
        ).timestamp()
        # Remove 1 because server time has been truncated
        # and can be up to 1 second less than the actulal value
        self._min_time_diff = request_time - server_time - 1.0
        self._max_time_diff = response_time - server_time

    def _is_local_modified(self, local: os.stat_result, remote: FileStatus) -> bool:
        return (
            local.st_size != remote.size
            or local.st_mtime - remote.modification_time
            > self._min_time_diff - TIME_THRESHOLD
        )

    def _is_remote_modified(self, local: os.stat_result, remote: FileStatus) -> bool:
        # Add 1 because remote.modification_time has been truncated
        # and can be up to 1 second less than the actulal value
        return (
            local.st_size != remote.size
            or local.st_mtime - remote.modification_time
            < self._max_time_diff + TIME_THRESHOLD + 1.0
        )

    async def ls(self, uri: URL) -> List[FileStatus]:
        url = self._config.storage_url / self._uri_to_path(uri)
        url = url.with_query(op="LISTSTATUS")

        request_time = time.time()
        auth = await self._config._api_auth()
        async with self._core.request("GET", url, auth=auth) as resp:
            self._set_time_diff(request_time, resp)
            res = await resp.json()
            return [
                _file_status_from_api(status)
                for status in res["FileStatuses"]["FileStatus"]
            ]

    async def glob(self, uri: URL, *, dironly: bool = False) -> AsyncIterator[URL]:
        if not _has_magic(uri.path):
            yield uri
            return
        basename = uri.name
        glob_in_dir: Callable[[URL, str, bool], AsyncIterator[URL]]
        if not _has_magic(basename):
            glob_in_dir = self._glob0
        elif not _isrecursive(basename):
            glob_in_dir = self._glob1
        else:
            glob_in_dir = self._glob2
        async for parent in self.glob(uri.parent, dironly=True):
            async for x in glob_in_dir(parent, basename, dironly):
                yield x

    async def _glob2(
        self, parent: URL, pattern: str, dironly: bool
    ) -> AsyncIterator[URL]:
        assert _isrecursive(pattern)
        yield parent
        async for x in self._rlistdir(parent, dironly):
            yield x

    async def _glob1(
        self, parent: URL, pattern: str, dironly: bool
    ) -> AsyncIterator[URL]:
        allow_hidden = _ishidden(pattern)
        match = re.compile(fnmatch.translate(pattern)).fullmatch
        async for stat in self._iterdir(parent, dironly):
            name = stat.path
            if (allow_hidden or not _ishidden(name)) and match(name):
                yield parent / name

    async def _glob0(
        self, parent: URL, basename: str, dironly: bool
    ) -> AsyncIterator[URL]:
        uri = parent / basename
        try:
            await self.stat(uri)
        except ResourceNotFound:
            return
        yield uri

    async def _iterdir(self, uri: URL, dironly: bool) -> AsyncIterator[FileStatus]:
        for stat in await self.ls(uri):
            if not dironly or stat.is_dir():
                yield stat

    async def _rlistdir(self, uri: URL, dironly: bool) -> AsyncIterator[URL]:
        async for stat in self._iterdir(uri, dironly):
            name = stat.path
            if not _ishidden(name):
                x = uri / name
                yield x
                if stat.is_dir():
                    async for y in self._rlistdir(x, dironly):
                        yield y

    async def mkdir(
        self, uri: URL, *, parents: bool = False, exist_ok: bool = False
    ) -> None:
        if not exist_ok:
            try:
                await self.stat(uri)
            except ResourceNotFound:
                pass
            else:
                raise FileExistsError(errno.EEXIST, "File exists", str(uri))

        if not parents:
            parent = uri
            while not parent.name and parent != parent.parent:
                parent = parent.parent
            parent = parent.parent
            if parent != parent.parent:
                try:
                    await self.stat(parent)
                except ResourceNotFound:
                    raise FileNotFoundError(
                        errno.ENOENT, "No such directory", str(parent)
                    )

        url = self._config.storage_url / self._uri_to_path(uri)
        url = url.with_query(op="MKDIRS")
        auth = await self._config._api_auth()

        async with self._core.request("PUT", url, auth=auth) as resp:
            resp  # resp.status == 201

    async def create(self, uri: URL, data: AsyncIterator[bytes]) -> None:
        path = self._uri_to_path(uri)
        assert path, "Creation in root is not allowed"
        url = self._config.storage_url / path
        url = url.with_query(op="CREATE")
        timeout = attr.evolve(self._core.timeout, sock_read=None)
        auth = await self._config._api_auth()

        async with self._core.request(
            "PUT", url, data=data, timeout=timeout, auth=auth
        ) as resp:
            resp  # resp.status == 201

    async def stat(self, uri: URL) -> FileStatus:
        url = self._config.storage_url / self._uri_to_path(uri)
        url = url.with_query(op="GETFILESTATUS")
        auth = await self._config._api_auth()

        request_time = time.time()
        async with self._core.request("GET", url, auth=auth) as resp:
            self._set_time_diff(request_time, resp)
            res = await resp.json()
            return _file_status_from_api(res["FileStatus"])

    async def open(self, uri: URL) -> AsyncIterator[bytes]:
        url = self._config.storage_url / self._uri_to_path(uri)
        url = url.with_query(op="OPEN")
        timeout = attr.evolve(self._core.timeout, sock_read=None)
        auth = await self._config._api_auth()

        async with self._core.request("GET", url, timeout=timeout, auth=auth) as resp:
            async for data in resp.content.iter_any():
                yield data

    async def rm(self, uri: URL, *, recursive: bool = False) -> None:
        path = self._uri_to_path(uri)
        # TODO (asvetlov): add a minor protection against deleting everything from root
        # or user volume root, however force operation here should allow user to delete
        # everything.
        #
        # Now it doesn't make sense because URL for root folder (storage:///) is not
        # supported
        #
        # parts = path.split('/')
        # if final_path == root_data_path or final_path.parent == root_data_path:
        #     raise ValueError("Invalid path value.")

        if not recursive:
            stats = await self.stat(uri)
            if stats.type is FileStatusType.DIRECTORY:
                raise IsADirectoryError(
                    errno.EISDIR, "Is a directory, use recursive remove", str(uri)
                )

        url = self._config.storage_url / path
        url = url.with_query(op="DELETE")
        auth = await self._config._api_auth()

        async with self._core.request("DELETE", url, auth=auth) as resp:
            resp  # resp.status == 204

    async def mv(self, src: URL, dst: URL) -> None:
        url = self._config.storage_url / self._uri_to_path(src)
        url = url.with_query(op="RENAME", destination="/" + self._uri_to_path(dst))
        auth = await self._config._api_auth()

        async with self._core.request("POST", url, auth=auth) as resp:
            resp  # resp.status == 204

    # high-level helpers

    async def _iterate_file(
        self, src: Path, dst: URL, *, progress: "QueuedProgress",
    ) -> AsyncIterator[bytes]:
        loop = asyncio.get_event_loop()
        src_url = URL(src.as_uri())
        async with self._file_sem:
            with src.open("rb") as stream:
                size = os.stat(stream.fileno()).st_size
                await progress.start(StorageProgressStart(src_url, dst, size))
                chunk = await loop.run_in_executor(None, stream.read, READ_SIZE)
                pos = len(chunk)
                while chunk:
                    await progress.step(StorageProgressStep(src_url, dst, pos, size))
                    yield chunk
                    chunk = await loop.run_in_executor(None, stream.read, READ_SIZE)
                    pos += len(chunk)
                await progress.complete(StorageProgressComplete(src_url, dst, size))

    async def upload_file(
        self,
        src: URL,
        dst: URL,
        *,
        update: bool = False,
        progress: Optional[AbstractFileProgress] = None,
    ) -> None:
        src = normalize_local_path_uri(src)
        dst = normalize_storage_path_uri(
            dst, self._config.username, self._config.cluster_name
        )
        path = _extract_path(src)
        try:
            if not path.exists():
                raise FileNotFoundError(errno.ENOENT, "No such file", str(path))
            if path.is_dir():
                raise IsADirectoryError(
                    errno.EISDIR, "Is a directory, use recursive copy", str(path)
                )
        except OSError as e:
            if getattr(e, "winerror", None) not in (1, 87):
                raise
            # Ignore stat errors for device files like NUL or CON on Windows.
            # See https://bugs.python.org/issue37074
        try:
            dst_stat = await self.stat(dst)
            if dst_stat.is_dir():
                raise IsADirectoryError(errno.EISDIR, "Is a directory", str(dst))
        except ResourceNotFound:
            # target doesn't exist, lookup for parent dir
            try:
                dst_parent_stat = await self.stat(dst.parent)
                if not dst_parent_stat.is_dir():
                    # parent path should be a folder
                    raise NotADirectoryError(
                        errno.ENOTDIR, "Not a directory", str(dst.parent)
                    )
            except ResourceNotFound:
                raise NotADirectoryError(
                    errno.ENOTDIR, "Not a directory", str(dst.parent)
                )
        else:
            if update:
                try:
                    src_stat = path.stat()
                except OSError:
                    pass
                else:
                    if S_ISREG(src_stat.st_mode) and not self._is_local_modified(
                        src_stat, dst_stat
                    ):
                        return

        queued = QueuedProgress(progress)
        await run_progress(queued, self._upload_file(path, dst, progress=queued))

    async def _upload_file(
        self, src_path: Path, dst: URL, *, progress: "QueuedProgress",
    ) -> None:
        for retry in retries(f"Fail to upload {dst}"):
            async with retry:
                await self.create(
                    dst, self._iterate_file(src_path, dst, progress=progress),
                )

    async def upload_dir(
        self,
        src: URL,
        dst: URL,
        *,
        update: bool = False,
        filter: Optional[Callable[[str], Awaitable[bool]]] = None,
        progress: Optional[AbstractRecursiveFileProgress] = None,
    ) -> None:
        if filter is None:
            filter = _always
        src = normalize_local_path_uri(src)
        dst = normalize_storage_path_uri(
            dst, self._config.username, self._config.cluster_name
        )
        path = _extract_path(src).resolve()
        if not path.exists():
            raise FileNotFoundError(errno.ENOENT, "No such file", str(path))
        if not path.is_dir():
            raise NotADirectoryError(errno.ENOTDIR, "Not a directory", str(path))
        queued = QueuedProgress(progress)
        await run_progress(
            queued,
            self._upload_dir(
                src, path, dst, "", update=update, filter=filter, progress=queued,
            ),
        )

    async def _upload_dir(
        self,
        src: URL,
        src_path: Path,
        dst: URL,
        rel_path: str,
        *,
        update: bool,
        filter: Callable[[str], Awaitable[bool]],
        progress: "QueuedProgress",
    ) -> None:
        tasks = []
        try:
            exists = False
            if update:
                try:
                    for retry in retries(f"Fail to list {dst}"):
                        async with retry:
                            dst_files = {
                                item.name: item
                                for item in await self.ls(dst)
                                if item.is_file()
                            }
                    exists = True
                except ResourceNotFound:
                    update = False
            if not exists:
                for retry in retries(f"Fail to create {dst}"):
                    async with retry:
                        await self.mkdir(dst, exist_ok=True)
        except FileExistsError:
            raise NotADirectoryError(errno.ENOTDIR, "Not a directory", str(dst))
        await progress.enter(StorageProgressEnterDir(src, dst))
        loop = asyncio.get_event_loop()
        async with self._file_sem:
            folder = await loop.run_in_executor(None, lambda: list(src_path.iterdir()))
        for child in folder:
            name = child.name
            child_rel_path = f"{rel_path}/{name}" if rel_path else name
            if not await filter(child_rel_path):
                continue
            if child.is_file():
                if (
                    update
                    and name in dst_files
                    and not self._is_local_modified(child.stat(), dst_files[name])
                ):
                    continue
                tasks.append(
                    self._upload_file(src_path / name, dst / name, progress=progress)
                )
            elif child.is_dir():
                tasks.append(
                    self._upload_dir(
                        src / name,
                        src_path / name,
                        dst / name,
                        child_rel_path,
                        update=update,
                        filter=filter,
                        progress=progress,
                    )
                )
            else:
                # This case is for uploading non-regular file,
                # e.g. blocking device or unix socket
                # Coverage temporary skipped, the line is waiting for a champion
                await progress.fail(
                    StorageProgressFail(
                        src / name,
                        dst / name,
                        f"Cannot upload {child}, not regular file/directory",
                    ),
                )  # pragma: no cover
        await run_concurrently(tasks)
        await progress.leave(StorageProgressLeaveDir(src, dst))

    async def download_file(
        self,
        src: URL,
        dst: URL,
        *,
        update: bool = False,
        progress: Optional[AbstractFileProgress] = None,
    ) -> None:
<<<<<<< HEAD
        if progress is None:
            progress = _DummyProgress()
=======
>>>>>>> e060b887
        src = normalize_storage_path_uri(
            src, self._config.username, self._config.cluster_name
        )
        dst = normalize_local_path_uri(dst)
        path = _extract_path(dst)
        src_stat = await self.stat(src)
        if not src_stat.is_file():
            raise IsADirectoryError(errno.EISDIR, "Is a directory", str(src))
        if update:
            try:
                dst_stat = path.stat()
            except OSError:
                pass
            else:
                if S_ISREG(dst_stat.st_mode) and not self._is_remote_modified(
                    dst_stat, src_stat
                ):
                    return
        queued = QueuedProgress(progress)
        await run_progress(
            queued, self._download_file(src, dst, path, src_stat.size, progress=queued),
        )

    async def _download_file(
        self,
        src: URL,
        dst: URL,
        dst_path: Path,
        size: int,
        *,
        progress: "QueuedProgress",
    ) -> None:
        loop = asyncio.get_event_loop()
        async with self._file_sem:
            with dst_path.open("wb") as stream:
                await progress.start(StorageProgressStart(src, dst, size))
                for retry in retries(f"Fail to download {src}"):
                    async with retry:
                        pos = 0
                        async for chunk in self.open(src):
                            pos += len(chunk)
                            await progress.step(
                                StorageProgressStep(src, dst, pos, size)
                            )
                            await loop.run_in_executor(None, stream.write, chunk)
                await progress.complete(StorageProgressComplete(src, dst, size))

    async def download_dir(
        self,
        src: URL,
        dst: URL,
        *,
        update: bool = False,
        filter: Optional[Callable[[str], Awaitable[bool]]] = None,
        progress: Optional[AbstractRecursiveFileProgress] = None,
    ) -> None:
        if filter is None:
            filter = _always
        src = normalize_storage_path_uri(
            src, self._config.username, self._config.cluster_name
        )
        dst = normalize_local_path_uri(dst)
        path = _extract_path(dst)
        queued = QueuedProgress(progress)
        await run_progress(
            queued,
            self._download_dir(
                src, dst, path, "", update=update, filter=filter, progress=queued
            ),
        )

    async def _download_dir(
        self,
        src: URL,
        dst: URL,
        dst_path: Path,
        rel_path: str,
        *,
        update: bool,
        filter: Callable[[str], Awaitable[bool]],
        progress: "QueuedProgress",
    ) -> None:
        dst_path.mkdir(parents=True, exist_ok=True)
        await progress.enter(StorageProgressEnterDir(src, dst))
        tasks = []
        if update:
            loop = asyncio.get_event_loop()
            async with self._file_sem:
                dst_files = await loop.run_in_executor(
                    None,
                    lambda: {
                        item.name: item for item in dst_path.iterdir() if item.is_file()
                    },
                )

        for retry in retries(f"Fail to list {src}"):
            async with retry:
                folder = await self.ls(src)

        for child in folder:
            name = child.name
            child_rel_path = f"{rel_path}/{name}" if rel_path else name
            if not await filter(child_rel_path):
                continue
            if child.is_file():
                if (
                    update
                    and name in dst_files
                    and not self._is_remote_modified(dst_files[name].stat(), child)
                ):
                    continue
                tasks.append(
                    self._download_file(
                        src / name,
                        dst / name,
                        dst_path / name,
                        child.size,
                        progress=progress,
                    )
                )
            elif child.is_dir():
                tasks.append(
                    self._download_dir(
                        src / name,
                        dst / name,
                        dst_path / name,
                        child_rel_path,
                        update=update,
                        filter=filter,
                        progress=progress,
                    )
                )
            else:
                await progress.fail(
                    StorageProgressFail(
                        src / name,
                        dst / name,
                        f"Cannot download {child}, not regular file/directory",
                    ),
                )  # pragma: no cover
        await run_concurrently(tasks)
        await progress.leave(StorageProgressLeaveDir(src, dst))


_magic_check = re.compile("(?:[*?[])")


def _has_magic(s: str) -> bool:
    return _magic_check.search(s) is not None


def _ishidden(name: str) -> bool:
    return name.startswith(".")


def _isrecursive(pattern: str) -> bool:
    return pattern == "**"


def _file_status_from_api(values: Dict[str, Any]) -> FileStatus:
    return FileStatus(
        path=values["path"],
        type=FileStatusType(values["type"]),
        size=int(values["length"]),
        modification_time=int(values["modificationTime"]),
        permission=Action(values["permission"]),
    )


ProgressQueueItem = Optional[Tuple[Callable[[Any], None], Any]]


class QueuedProgress:
    def __init__(
        self, progress: Optional[AbstractFileProgress],
    ):
        self._progress = progress
        self._queue: "asyncio.Queue[ProgressQueueItem]" = asyncio.Queue()

    @property
    def queue(self) -> "asyncio.Queue[ProgressQueueItem]":
        return self._queue

    async def start(self, data: StorageProgressStart) -> None:
        if self._progress is not None:
            await self._queue.put((self._progress.start, data))

    async def complete(self, data: StorageProgressComplete) -> None:
        if self._progress is not None:
            await self._queue.put((self._progress.complete, data))

    async def step(self, data: StorageProgressStep) -> None:
        if self._progress is not None:
            await self._queue.put((self._progress.step, data))

    async def enter(self, data: StorageProgressEnterDir) -> None:
        if self._progress is not None:
            progress = cast(AbstractRecursiveFileProgress, self._progress)
            await self._queue.put((progress.enter, data))

    async def leave(self, data: StorageProgressLeaveDir) -> None:
        if self._progress is not None:
            progress = cast(AbstractRecursiveFileProgress, self._progress)
            await self._queue.put((progress.leave, data))

    async def fail(self, data: StorageProgressFail) -> None:
        if self._progress is not None:
            progress = cast(AbstractRecursiveFileProgress, self._progress)
            await self._queue.put((progress.fail, data))


async def run_progress(
    progress: Optional[QueuedProgress], coro: Awaitable[None]
) -> None:
    if progress is None:
        return await coro

    queue = progress.queue

    async def wrapped() -> None:
        try:
            await coro
        finally:
            await queue.put(None)

    loop = asyncio.get_event_loop()
    task = loop.create_task(wrapped())
    while True:
        item = await queue.get()
        if item is None:
            break
        cb, data = item
        cb(data)
    await task


async def run_concurrently(coros: Iterable[Awaitable[Any]]) -> None:
    loop = asyncio.get_event_loop()
    tasks: "Iterable[asyncio.Future[Any]]" = [loop.create_task(coro) for coro in coros]
    if not tasks:
        return
    try:
        done, tasks = await asyncio.wait(tasks, return_when=asyncio.FIRST_EXCEPTION)
        for task in done:
            await task
    except:  # noqa: E722
        for task in tasks:
            task.cancel()
        # wait for actual cancellation, ignore all exceptions raised from tasks
        if tasks:
            await asyncio.wait(tasks)
        raise  # pragma: no cover


async def _always(path: str) -> bool:
    return True<|MERGE_RESOLUTION|>--- conflicted
+++ resolved
@@ -498,11 +498,6 @@
         update: bool = False,
         progress: Optional[AbstractFileProgress] = None,
     ) -> None:
-<<<<<<< HEAD
-        if progress is None:
-            progress = _DummyProgress()
-=======
->>>>>>> e060b887
         src = normalize_storage_path_uri(
             src, self._config.username, self._config.cluster_name
         )
