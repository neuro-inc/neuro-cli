--- conflicted
+++ resolved
@@ -10,17 +10,10 @@
 from aiodocker.exceptions import DockerError
 from yarl import URL
 
-<<<<<<< HEAD
 from .abc import AbstractDockerImageProgress
-from .config import Config
-from .core import AuthorizationError, Core
-from .registry import Registry
-=======
-from .abc import AbstractSpinner
 from .config import _Config
 from .core import AuthorizationError, _Core
 from .registry import _Registry
->>>>>>> 3d58271d
 
 
 STATUS_FORBIDDEN = 403
