--- conflicted
+++ resolved
@@ -90,15 +90,6 @@
             highlight=False,
             log_path=False,
         )
-<<<<<<< HEAD
-        self.err_console = Console(
-            file=sys.stderr,
-            color_system="auto" if self.color else None,
-            force_terminal=self.tty,
-            highlight=False,
-            log_path=False,
-        )
-=======
         if not self.console.is_terminal or self.console.is_dumb_terminal:
             # resize with wider width to prevent wrapping/cropping
             self.console = Console(
@@ -108,7 +99,24 @@
                 log_path=False,
                 width=2048,
             )
->>>>>>> d55cde03
+
+        self.err_console = Console(
+            file=sys.stderr,
+            color_system="auto" if self.color else None,
+            force_terminal=self.tty,
+            highlight=False,
+            log_path=False,
+        )
+        if not self.err_console.is_terminal or self.err_console.is_dumb_terminal:
+            # resize with wider width to prevent wrapping/cropping
+            self.err_console = Console(
+                file=sys.stderr,
+                color_system="auto" if self.color else None,
+                force_terminal=self.tty,
+                highlight=False,
+                log_path=False,
+                width=2048,
+            )
 
     def close(self) -> None:
         if self._client is not None:
