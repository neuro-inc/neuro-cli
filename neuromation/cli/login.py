--- conflicted
+++ resolved
@@ -9,12 +9,7 @@
 from dataclasses import dataclass, field
 from typing import Any, AsyncIterator, Callable, List, Optional, Sequence, Type, cast
 
-<<<<<<< HEAD
 from aiohttp import ClientResponseError, ClientSession, TCPConnector
-=======
-import aiohttp
-from aiohttp import ClientResponseError, ClientSession
->>>>>>> f6db69e2
 from aiohttp.web import (
     Application,
     AppRunner,
@@ -431,8 +426,9 @@
     pass
 
 
-async def get_server_config(url: URL) -> ServerConfig:
-    async with aiohttp.ClientSession(timeout=DEFAULT_TIMEOUT) as client:
+async def get_server_config(url: URL,
+                            connector: aiohttp.TCPConnector) -> ServerConfig:
+    async with aiohttp.ClientSession(timeout=DEFAULT_TIMEOUT, connector=connector, connector_owner=False) as client:
         async with client.get(url / "config") as resp:
             if resp.status != 200:
                 raise RuntimeError(f"Unable to get server configuration: {resp.status}")
