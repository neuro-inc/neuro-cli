import logging
from typing import Optional

import click
from cookiecutter.main import cookiecutter

from .root import Root
from .utils import async_cmd, command, group


log = logging.getLogger(__name__)


@group()
def project() -> None:
    """
    Project operations.
    """


@command()
@async_cmd()
@click.argument("slug", type=str, required=False)
async def init(root: Root, slug: Optional[str]) -> None:
    """
    Initialize an empty project.

    Examples:

    # Initializes a scaffolding for the new project with the recommended project
    # structure (see http://github.com/neuromation/cookiecutter-neuro-project)
    neuro project init

    # Initializes a scaffolding for the new project with the recommended project
    # structure and sets default project folder name to "example"
    neuro project init my-project-id
    """
    _project_init(slug)


def _project_init(slug: Optional[str], *, no_input: bool = False) -> None:
    extra_context = None
    if slug:
        extra_context = {"project_slug": slug}
    cookiecutter(
        "gh:neuromation/cookiecutter-neuro-project",
<<<<<<< HEAD
        checkout="release",
=======
>>>>>>> c31290bf
        extra_context=extra_context,
        no_input=no_input,
    )


project.add_command(init)<|MERGE_RESOLUTION|>--- conflicted
+++ resolved
@@ -44,10 +44,7 @@
         extra_context = {"project_slug": slug}
     cookiecutter(
         "gh:neuromation/cookiecutter-neuro-project",
-<<<<<<< HEAD
         checkout="release",
-=======
->>>>>>> c31290bf
         extra_context=extra_context,
         no_input=no_input,
     )
