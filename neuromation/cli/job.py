--- conflicted
+++ resolved
@@ -189,11 +189,7 @@
     memory: int,
     extshm: bool,
     http: Optional[int],
-<<<<<<< HEAD
     http_auth: Optional[bool],
-=======
-    http_auth: bool,
->>>>>>> baedcbe4
     cmd: Sequence[str],
     volume: Sequence[str],
     env: Sequence[str],
@@ -655,11 +651,7 @@
     memory: int,
     extshm: bool,
     http: Optional[int],
-<<<<<<< HEAD
     http_auth: Optional[bool],
-=======
-    http_auth: bool,
->>>>>>> baedcbe4
     cmd: Sequence[str],
     volume: Sequence[str],
     env: Sequence[str],
