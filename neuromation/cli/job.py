--- conflicted
+++ resolved
@@ -1091,15 +1091,10 @@
 
     # store the Neuro CLI config on the storage under some random path
     nmrc_path = URL(root.config_path.expanduser().resolve().as_uri())
-<<<<<<< HEAD
-    random_nmrc_filename = f"{uuid.uuid4()}-nmrc"
+    random_nmrc_filename = f"{uuid.uuid4()}-cfg"
     storage_nmrc_folder = URL(
-        f"storage://{root.client.cluster_name}/{root.client.username}/nmrc/"
+        f"storage://{root.client.cluster_name}/{root.client.username}/.neuro/"
     )
-=======
-    random_nmrc_filename = f"{uuid.uuid4()}-cfg"
-    storage_nmrc_folder = URL(f"storage://{root.client.username}/.neuro/")
->>>>>>> 8591e7af
     storage_nmrc_path = storage_nmrc_folder / random_nmrc_filename
     local_nmrc_folder = f"{STORAGE_MOUNTPOINT}/.neuro/"
     local_nmrc_path = f"{local_nmrc_folder}{random_nmrc_filename}"
