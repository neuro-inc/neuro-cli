--- conflicted
+++ resolved
@@ -237,7 +237,6 @@
             + "\n".join(f"  {volume_to_verbose_str(v)}" for v in volumes)
         )
 
-<<<<<<< HEAD
     job = await root.client.jobs.submit(
         image=image_obj,
         resources=resources,
@@ -249,34 +248,12 @@
         env=env_dict,
     )
     click.echo(JobFormatter(quiet)(job))
-    progress = JobStartProgress(root.color)
+    progress = JobStartProgress.create(tty=cfg.tty, color=cfg.color, quiet=quiet)
     while wait_start and job.status == JobStatus.PENDING:
         await asyncio.sleep(0.2)
-        job = await root.client.jobs.status(job.id)
-        if not quiet:
-            click.echo(progress(job), nl=False)
-    if not quiet and wait_start:
-        click.echo(progress(job, finish=True), nl=False)
-=======
-    async with cfg.make_client() as client:
-        job = await client.jobs.submit(
-            image=image_obj,
-            resources=resources,
-            network=network,
-            volumes=volumes,
-            is_preemptible=preemptible,
-            name=name,
-            description=description,
-            env=env_dict,
-        )
-        click.echo(JobFormatter(quiet)(job))
-        progress = JobStartProgress.create(tty=cfg.tty, color=cfg.color, quiet=quiet)
-        while wait_start and job.status == JobStatus.PENDING:
-            await asyncio.sleep(0.2)
-            job = await client.jobs.status(job.id)
-            progress(job)
-        progress.close()
->>>>>>> bb308b75
+        job = await client.jobs.status(job.id)
+        progress(job)
+    progress.close()
 
 
 @command(context_settings=dict(ignore_unknown_options=True))
@@ -316,49 +293,36 @@
 )
 @async_cmd()
 async def port_forward(
-<<<<<<< HEAD
-    root: Root, job: str, no_key_check: bool, local_port: int, remote_port: int
-=======
-    cfg: Config, job: str, no_key_check: bool, local_remote_port: List[Tuple[int, int]]
->>>>>>> bb308b75
+    root: Root, job: str, no_key_check: bool, local_remote_port: List[Tuple[int, int]]
 ) -> None:
     """
     Forward port(s) of a running job to local port(s).
     """
-<<<<<<< HEAD
-    id = await resolve_job(root.client, job)
-    retcode = await root.client.jobs.port_forward(
-        id, no_key_check, local_port, remote_port
-    )
-    sys.exit(retcode)
-=======
     loop = asyncio.get_event_loop()
-    async with cfg.make_client() as client:
-        job_id = await resolve_job(client, job)
-        tasks = []
-        for local_port, remote_port in local_remote_port:
-            print(f"Port of {job_id} will be forwarded to localhost:{local_port}")
-            tasks.append(
-                loop.create_task(
-                    client.jobs.port_forward(
-                        job_id, no_key_check, local_port, remote_port
-                    )
+    job_id = await resolve_job(root.client, job)
+    tasks = []
+    for local_port, remote_port in local_remote_port:
+        print(f"Port of {job_id} will be forwarded to localhost:{local_port}")
+        tasks.append(
+            loop.create_task(
+                root.client.jobs.port_forward(
+                    job_id, no_key_check, local_port, remote_port
                 )
             )
-
-        print("Press ^C to stop forwarding")
-        result = 0
-        for future in asyncio.as_completed(tasks):
-            try:
-                await future
-            except ValueError as e:
-                print(f"Port forwarding failed: {e}")
-                [task.cancel() for task in tasks]
-                result = -1
-                break
+        )
+
+    print("Press ^C to stop forwarding")
+    result = 0
+    for future in asyncio.as_completed(tasks):
+        try:
+            await future
+        except ValueError as e:
+            print(f"Port forwarding failed: {e}")
+            [task.cancel() for task in tasks]
+            result = -1
+            break
 
     sys.exit(result)
->>>>>>> bb308b75
 
 
 @command()
