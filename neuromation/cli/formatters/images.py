import abc
from typing import Dict, Iterable

import click

from neuromation.api import (
    AbstractDockerImageProgress,
    ImageProgressPull,
    ImageProgressPush,
    ImageProgressStep,
    RemoteImage,
)
from neuromation.api.abc import (
    ImageCommitFinished,
    ImageCommitStarted,
    ImageProgressSave,
)
from neuromation.cli.formatters.ftable import table
from neuromation.cli.printer import StreamPrinter, TTYPrinter

from .ftable import table
from .utils import ImageFormatter


class DockerImageProgress(AbstractDockerImageProgress):
    @classmethod
    def create(cls, tty: bool, quiet: bool) -> "DockerImageProgress":
        if quiet:
            progress: DockerImageProgress = QuietDockerImageProgress()
        elif tty:
            progress = DetailedDockerImageProgress()
        else:
            progress = StreamDockerImageProgress()
        return progress

    @abc.abstractmethod
    def close(self) -> None:  # pragma: no cover
        pass

    def _shorten_container_hash(self, container: str) -> str:
        return container[:12]


class QuietDockerImageProgress(DockerImageProgress):
    def pull(self, data: ImageProgressPull) -> None:
        pass

    def push(self, data: ImageProgressPush) -> None:
        pass

    def step(self, data: ImageProgressStep) -> None:
        pass

    def close(self) -> None:
        pass

    def save(self, data: ImageProgressSave) -> None:
        pass

    def commit_started(self, data: ImageCommitStarted) -> None:
        pass

    def commit_finished(self, data: ImageCommitFinished) -> None:
        pass


class DetailedDockerImageProgress(DockerImageProgress):
    def __init__(self) -> None:
        self._mapping: Dict[str, int] = {}
        self._printer = TTYPrinter()

    def push(self, data: ImageProgressPush) -> None:
        src = click.style(str(data.src), bold=True)
        dst = click.style(str(data.dst), bold=True)
        self._printer.print(f"Pushing image {src} => {dst}")

    def pull(self, data: ImageProgressPull) -> None:
        src = click.style(str(data.src), bold=True)
        dst = click.style(str(data.dst), bold=True)
        self._printer.print(f"Pulling image {src} => {dst}")

    def step(self, data: ImageProgressStep) -> None:
        if data.layer_id:
            if data.layer_id in self._mapping.keys():
                lineno = self._mapping[data.layer_id]
                self._printer.print(data.message, lineno)
            else:
                self._mapping[data.layer_id] = self._printer.total_lines
                self._printer.print(data.message)
        else:
            self._printer.print(data.message)

    def save(self, data: ImageProgressSave) -> None:
        job = click.style(str(data.job), bold=True)
        dst = click.style(str(data.dst), bold=True)
        self._printer.print(f"Saving {job} -> {dst}")

    def commit_started(self, data: ImageCommitStarted) -> None:
        img = click.style(str(data.target_image), bold=True)
        self._printer.print(f"Creating image {img} image from the job container")

    def commit_finished(self, data: ImageCommitFinished) -> None:
        self._printer.print("Image created")

    def close(self) -> None:
        self._printer.close()


class StreamDockerImageProgress(DockerImageProgress):
    def __init__(self) -> None:
        self._printer = StreamPrinter()

    def push(self, data: ImageProgressPush) -> None:
        self._printer.print(f"Using local image '{data.src}'")
        self._printer.print(f"Using remote image '{data.dst}'")
        self._printer.print("Pushing image...")

    def pull(self, data: ImageProgressPull) -> None:
        self._printer.print(f"Using remote image '{data.src}'")
        self._printer.print(f"Using local image '{data.dst}'")
        self._printer.print("Pulling image...")

    def step(self, data: ImageProgressStep) -> None:
        if data.layer_id:
            self._printer.tick()
        else:
            self._printer.print(data.message)

    def save(self, data: ImageProgressSave) -> None:
        self._printer.print(f"Saving job '{data.job}' to image '{data.dst}'...")

    def commit_started(self, data: ImageCommitStarted) -> None:
        self._printer.print(f"Using remote image '{data.target_image}'")
        self._printer.print(f"Creating image from the job container...")

    def commit_finished(self, data: ImageCommitFinished) -> None:
        self._printer.print("Image created")

    def close(self) -> None:
        self._printer.close()


class BaseImagesFormatter:
<<<<<<< HEAD
=======
    def __init__(self, image_formatter: ImageFormatter) -> None:
        self._format_image = image_formatter

>>>>>>> e060b887
    @abc.abstractmethod
    def __call__(self, images: Iterable[RemoteImage]) -> Iterable[str]:
        raise NotImplementedError


class ShortImagesFormatter(BaseImagesFormatter):
    def __call__(self, images: Iterable[RemoteImage]) -> Iterable[str]:
<<<<<<< HEAD
        return (click.style(str(image), underline=True) for image in images)
=======
        return (
            click.style(self._format_image(image), underline=True) for image in images
        )
>>>>>>> e060b887


class LongImagesFormatter(BaseImagesFormatter):
    def __call__(self, images: Iterable[RemoteImage]) -> Iterable[str]:
        header = [
            click.style("Neuro URL", bold=True),
            click.style("Docker URL", bold=True),
        ]
        rows = [
            [
<<<<<<< HEAD
                click.style(str(image), underline=True),
=======
                click.style(self._format_image(image), underline=True),
>>>>>>> e060b887
                click.style(image.as_docker_url(), underline=True),
            ]
            for image in images
        ]
        return table([header] + rows)<|MERGE_RESOLUTION|>--- conflicted
+++ resolved
@@ -15,7 +15,6 @@
     ImageCommitStarted,
     ImageProgressSave,
 )
-from neuromation.cli.formatters.ftable import table
 from neuromation.cli.printer import StreamPrinter, TTYPrinter
 
 from .ftable import table
@@ -141,12 +140,9 @@
 
 
 class BaseImagesFormatter:
-<<<<<<< HEAD
-=======
     def __init__(self, image_formatter: ImageFormatter) -> None:
         self._format_image = image_formatter
 
->>>>>>> e060b887
     @abc.abstractmethod
     def __call__(self, images: Iterable[RemoteImage]) -> Iterable[str]:
         raise NotImplementedError
@@ -154,13 +150,9 @@
 
 class ShortImagesFormatter(BaseImagesFormatter):
     def __call__(self, images: Iterable[RemoteImage]) -> Iterable[str]:
-<<<<<<< HEAD
-        return (click.style(str(image), underline=True) for image in images)
-=======
         return (
             click.style(self._format_image(image), underline=True) for image in images
         )
->>>>>>> e060b887
 
 
 class LongImagesFormatter(BaseImagesFormatter):
@@ -171,11 +163,7 @@
         ]
         rows = [
             [
-<<<<<<< HEAD
-                click.style(str(image), underline=True),
-=======
                 click.style(self._format_image(image), underline=True),
->>>>>>> e060b887
                 click.style(image.as_docker_url(), underline=True),
             ]
             for image in images
