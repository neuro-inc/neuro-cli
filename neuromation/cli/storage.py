--- conflicted
+++ resolved
@@ -151,12 +151,7 @@
 
 
 @command()
-<<<<<<< HEAD
 @click.argument("paths", nargs=-1, required=True)
-@async_cmd()
-async def mkdir(root: Root, paths: List[str]) -> None:
-=======
-@click.argument("path")
 @click.option(
     "-p",
     "--parents",
@@ -164,8 +159,7 @@
     help="No error if existing, make parent directories as needed",
 )
 @async_cmd()
-async def mkdir(root: Root, path: str, parents: bool) -> None:
->>>>>>> 0e4e73aa
+async def mkdir(root: Root, paths: List[str], parents: bool) -> None:
     """
     Make directories.
     """
@@ -174,11 +168,7 @@
         uri = uri_from_cli(path, root.username)
         log.info(f"Using path '{uri}'")
 
-<<<<<<< HEAD
-        await root.client.storage.mkdirs(uri)
-=======
-    await root.client.storage.mkdirs(uri, parents=parents, exist_ok=parents)
->>>>>>> 0e4e73aa
+        await root.client.storage.mkdirs(uri, parents=parents, exist_ok=parents)
 
 
 @command()
