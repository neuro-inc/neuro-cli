--- conflicted
+++ resolved
@@ -414,47 +414,6 @@
         assert dst
 
         progress_obj = create_storage_progress(root, show_progress)
-<<<<<<< HEAD
-        progress_obj.begin(src, dst)
-
-        try:
-            if src.scheme == "file" and dst.scheme == "storage":
-                if recursive and await _is_dir(root, src):
-                    await root.client.storage.upload_dir(
-                        src,
-                        dst,
-                        update=update,
-                        continue_=continue_,
-                        filter=file_filter.match,
-                        ignore_file_names=frozenset(ignore_file_names),
-                        progress=progress_obj,
-                    )
-                else:
-                    await root.client.storage.upload_file(
-                        src,
-                        dst,
-                        update=update,
-                        continue_=continue_,
-                        progress=progress_obj,
-                    )
-            elif src.scheme == "storage" and dst.scheme == "file":
-                if recursive and await _is_dir(root, src):
-                    await root.client.storage.download_dir(
-                        src,
-                        dst,
-                        update=update,
-                        continue_=continue_,
-                        filter=file_filter.match,
-                        progress=progress_obj,
-                    )
-                else:
-                    await root.client.storage.download_file(
-                        src,
-                        dst,
-                        update=update,
-                        continue_=continue_,
-                        progress=progress_obj,
-=======
         with progress_obj.begin(src, dst):
             try:
                 if src.scheme == "file" and dst.scheme == "storage":
@@ -463,13 +422,18 @@
                             src,
                             dst,
                             update=update,
+                            continue_=continue_,
                             filter=file_filter.match,
                             ignore_file_names=frozenset(ignore_file_names),
                             progress=progress_obj,
                         )
                     else:
                         await root.client.storage.upload_file(
-                            src, dst, update=update, progress=progress_obj
+                            src,
+                            dst,
+                            update=update,
+                            continue_=continue_,
+                            progress=progress_obj,
                         )
                 elif src.scheme == "storage" and dst.scheme == "file":
                     if recursive and await _is_dir(root, src):
@@ -477,19 +441,23 @@
                             src,
                             dst,
                             update=update,
+                            continue_=continue_,
                             filter=file_filter.match,
                             progress=progress_obj,
                         )
                     else:
                         await root.client.storage.download_file(
-                            src, dst, update=update, progress=progress_obj
+                            src,
+                            dst,
+                            update=update,
+                            continue_=continue_,
+                            progress=progress_obj,
                         )
                 else:
                     raise RuntimeError(
                         f"Copy operation of the file with scheme '{src.scheme}'"
                         f" to the file with scheme '{dst.scheme}'"
                         f" is not supported"
->>>>>>> ea9aaeeb
                     )
             except (OSError, ResourceNotFound, IllegalArgumentError) as error:
                 log.error(f"cannot copy {src} to {dst}: {error}")
