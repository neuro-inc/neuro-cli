--- conflicted
+++ resolved
@@ -430,16 +430,12 @@
     )
 
 
-<<<<<<< HEAD
+JOB_ID_PATTERN = r"job-[0-9a-z]{8}-[0-9a-z]{4}-[0-9a-z]{4}-[0-9a-z]{4}-[0-9a-z]{12}"
+
+
 async def resolve_job(
     id_or_name_or_uri: str, *, client: Client, status: Set[JobStatus]
 ) -> str:
-=======
-JOB_ID_PATTERN = r"job-[0-9a-z]{8}-[0-9a-z]{4}-[0-9a-z]{4}-[0-9a-z]{4}-[0-9a-z]{12}"
-
-
-async def resolve_job(id_or_name_or_uri: str, *, client: Client) -> str:
->>>>>>> 36c6e189
     default_user = client.username
     if id_or_name_or_uri.startswith("job:"):
         uri = _normalize_uri(id_or_name_or_uri, username=default_user)
