

# Table of Contents
* [neuro](#neuro)
	* [neuro admin](#neuro-admin)
		* [neuro admin get-clusters](#neuro-admin-get-clusters)
		* [neuro admin generate-cluster-config](#neuro-admin-generate-cluster-config)
		* [neuro admin add-cluster](#neuro-admin-add-cluster)
		* [neuro admin get-cluster-users](#neuro-admin-get-cluster-users)
		* [neuro admin add-cluster-user](#neuro-admin-add-cluster-user)
		* [neuro admin remove-cluster-user](#neuro-admin-remove-cluster-user)
		* [neuro admin set-user-quota](#neuro-admin-set-user-quota)
		* [neuro admin add-user-quota](#neuro-admin-add-user-quota)
	* [neuro job](#neuro-job)
		* [neuro job run](#neuro-job-run)
		* [neuro job ls](#neuro-job-ls)
		* [neuro job status](#neuro-job-status)
		* [neuro job tags](#neuro-job-tags)
		* [neuro job exec](#neuro-job-exec)
		* [neuro job port-forward](#neuro-job-port-forward)
		* [neuro job logs](#neuro-job-logs)
		* [neuro job kill](#neuro-job-kill)
		* [neuro job top](#neuro-job-top)
		* [neuro job save](#neuro-job-save)
		* [neuro job browse](#neuro-job-browse)
		* [neuro job attach](#neuro-job-attach)
	* [neuro project](#neuro-project)
		* [neuro project init](#neuro-project-init)
	* [neuro storage](#neuro-storage)
		* [neuro storage cp](#neuro-storage-cp)
		* [neuro storage ls](#neuro-storage-ls)
		* [neuro storage glob](#neuro-storage-glob)
		* [neuro storage rm](#neuro-storage-rm)
		* [neuro storage mkdir](#neuro-storage-mkdir)
		* [neuro storage mv](#neuro-storage-mv)
		* [neuro storage tree](#neuro-storage-tree)
	* [neuro image](#neuro-image)
		* [neuro image ls](#neuro-image-ls)
		* [neuro image push](#neuro-image-push)
		* [neuro image pull](#neuro-image-pull)
		* [neuro image tags](#neuro-image-tags)
	* [neuro config](#neuro-config)
		* [neuro config login](#neuro-config-login)
		* [neuro config login-with-token](#neuro-config-login-with-token)
		* [neuro config login-headless](#neuro-config-login-headless)
		* [neuro config show](#neuro-config-show)
		* [neuro config show-token](#neuro-config-show-token)
		* [neuro config show-quota](#neuro-config-show-quota)
		* [neuro config aliases](#neuro-config-aliases)
		* [neuro config get-clusters](#neuro-config-get-clusters)
		* [neuro config switch-cluster](#neuro-config-switch-cluster)
		* [neuro config docker](#neuro-config-docker)
		* [neuro config logout](#neuro-config-logout)
	* [neuro completion](#neuro-completion)
		* [neuro completion generate](#neuro-completion-generate)
		* [neuro completion patch](#neuro-completion-patch)
	* [neuro acl](#neuro-acl)
		* [neuro acl grant](#neuro-acl-grant)
		* [neuro acl revoke](#neuro-acl-revoke)
		* [neuro acl list](#neuro-acl-list)
	* [neuro blob](#neuro-blob)
		* [neuro blob cp](#neuro-blob-cp)
		* [neuro blob ls](#neuro-blob-ls)
		* [neuro blob glob](#neuro-blob-glob)
	* [neuro secret](#neuro-secret)
		* [neuro secret ls](#neuro-secret-ls)
		* [neuro secret add](#neuro-secret-add)
		* [neuro secret rm](#neuro-secret-rm)
	* [neuro help](#neuro-help)
	* [neuro run](#neuro-run)
	* [neuro ps](#neuro-ps)
	* [neuro status](#neuro-status)
	* [neuro exec](#neuro-exec)
	* [neuro port-forward](#neuro-port-forward)
	* [neuro attach](#neuro-attach)
	* [neuro logs](#neuro-logs)
	* [neuro kill](#neuro-kill)
	* [neuro top](#neuro-top)
	* [neuro save](#neuro-save)
	* [neuro login](#neuro-login)
	* [neuro logout](#neuro-logout)
	* [neuro cp](#neuro-cp)
	* [neuro ls](#neuro-ls)
	* [neuro rm](#neuro-rm)
	* [neuro mkdir](#neuro-mkdir)
	* [neuro mv](#neuro-mv)
	* [neuro images](#neuro-images)
	* [neuro push](#neuro-push)
	* [neuro pull](#neuro-pull)
	* [neuro share](#neuro-share)

# neuro

**Usage:**

```bash
neuro [OPTIONS] COMMAND [ARGS]...
```

**Options:**

Name | Description|
|----|------------|
|_--color \[yes &#124; no &#124; auto]_|Color mode.|
|_\--disable-pypi-version-check_|Don't periodically check PyPI to determine whether a new version of Neuro Platform CLI is available for download.|
|_--help_|Show this message and exit.|
|_\--hide-token / --no-hide-token_|Prevent user's token sent in HTTP headers from being printed out to stderr during HTTP tracing. Can be used only together with option '--trace'. On by default.|
|_\--network-timeout FLOAT_|Network read timeout, seconds.|
|_\--neuromation-config PATH_|Path to config directory.|
|_\-q, --quiet_|Give less output. Option is additive, and can be used up to 2 times.|
|_\--show-traceback_|Show python traceback on error, useful for debugging the tool.|
|_\--skip-stats / --no-skip-stats_|Skip sending usage statistics to Neuro servers. Note: the statistics has no sensitive data, e.g. file, job, image, or user names, executed command lines, environment variables, etc.|
|_--trace_|Trace sent HTTP requests and received replies to stderr.|
|_\-v, --verbose_|Give more output. Option is additive, and can be used up to 2 times.|
|_--version_|Show the version and exit.|


**Command Groups:**

|Usage|Description|
|---|---|
| _[neuro admin](#neuro-admin)_| Cluster administration commands |
| _[neuro job](#neuro-job)_| Job operations |
| _[neuro project](#neuro-project)_| Project operations |
| _[neuro storage](#neuro-storage)_| Storage operations |
| _[neuro image](#neuro-image)_| Container image operations |
| _[neuro config](#neuro-config)_| Client configuration |
| _[neuro completion](#neuro-completion)_| Output shell completion code |
| _[neuro acl](#neuro-acl)_| Access Control List management |
| _[neuro blob](#neuro-blob)_| Blob storage operations |
| _[neuro secret](#neuro-secret)_| Operations with secrets |


**Commands:**

|Usage|Description|
|---|---|
| _[neuro help](#neuro-help)_| Get help on a command |
| _[neuro run](#neuro-run)_| Run a job with predefined resources configuration |
| _[neuro ps](#neuro-ps)_| List all jobs |
| _[neuro status](#neuro-status)_| Display status of a job |
| _[neuro exec](#neuro-exec)_| Execute command in a running job |
| _[neuro port-forward](#neuro-port-forward)_| Forward port\(s) of a running job to local port\(s) |
| _[neuro attach](#neuro-attach)_| Attach local standard input, output, and error streams to a running job |
| _[neuro logs](#neuro-logs)_| Print the logs for a job |
| _[neuro kill](#neuro-kill)_| Kill job\(s) |
| _[neuro top](#neuro-top)_| Display GPU/CPU/Memory usage |
| _[neuro save](#neuro-save)_| Save job's state to an image |
| _[neuro login](#neuro-login)_| Log into Neuro Platform |
| _[neuro logout](#neuro-logout)_| Log out |
| _[neuro cp](#neuro-cp)_| Copy files and directories |
| _[neuro ls](#neuro-ls)_| List directory contents |
| _[neuro rm](#neuro-rm)_| Remove files or directories |
| _[neuro mkdir](#neuro-mkdir)_| Make directories |
| _[neuro mv](#neuro-mv)_| Move or rename files and directories |
| _[neuro images](#neuro-images)_| List images |
| _[neuro push](#neuro-push)_| Push an image to platform registry |
| _[neuro pull](#neuro-pull)_| Pull an image from platform registry |
| _[neuro share](#neuro-share)_| Shares resource with another user |




## neuro admin

Cluster administration commands.

**Usage:**

```bash
neuro admin [OPTIONS] COMMAND [ARGS]...
```

**Options:**

Name | Description|
|----|------------|
|_--help_|Show this message and exit.|


**Commands:**

|Usage|Description|
|---|---|
| _[neuro admin get-clusters](#neuro-admin-get-clusters)_| Print the list of available clusters |
| _[neuro admin generate\-cluster-config](#neuro-admin-generate-cluster-config)_| Create a cluster configuration file |
| _[neuro admin add-cluster](#neuro-admin-add-cluster)_| Create a new cluster and start its provisioning |
| _[neuro admin get\-cluster-users](#neuro-admin-get-cluster-users)_| Print the list of all users in the cluster with their assigned role |
| _[neuro admin add\-cluster-user](#neuro-admin-add-cluster-user)_| Add user access to specified cluster |
| _[neuro admin remove\-cluster-user](#neuro-admin-remove-cluster-user)_| Remove user access from the cluster |
| _[neuro admin set\-user-quota](#neuro-admin-set-user-quota)_| Set user quota to given values |
| _[neuro admin add\-user-quota](#neuro-admin-add-user-quota)_| Add given values to user quota |




### neuro admin get-clusters

Print the list of available clusters.

**Usage:**

```bash
neuro admin get-clusters [OPTIONS]
```

**Options:**

Name | Description|
|----|------------|
|_--help_|Show this message and exit.|




### neuro admin generate-cluster-config

Create a cluster configuration file.

**Usage:**

```bash
neuro admin generate-cluster-config [OPTIONS] [CONFIG]
```

**Options:**

Name | Description|
|----|------------|
|_--help_|Show this message and exit.|
|_--type \[aws &#124; gcp &#124; azure]_||




### neuro admin add-cluster

Create a new cluster and start its provisioning.

**Usage:**

```bash
neuro admin add-cluster [OPTIONS] CLUSTER_NAME CONFIG
```

**Options:**

Name | Description|
|----|------------|
|_--help_|Show this message and exit.|




### neuro admin get-cluster-users

Print the list of all users in the cluster with their assigned role.

**Usage:**

```bash
neuro admin get-cluster-users [OPTIONS] [CLUSTER_NAME]
```

**Options:**

Name | Description|
|----|------------|
|_--help_|Show this message and exit.|




### neuro admin add-cluster-user

Add user access to specified cluster.<br/><br/>The command supports one of 3 user roles: admin, manager or user.

**Usage:**

```bash
neuro admin add-cluster-user [OPTIONS] CLUSTER_NAME USER_NAME [ROLE]
```

**Options:**

Name | Description|
|----|------------|
|_--help_|Show this message and exit.|




### neuro admin remove-cluster-user

Remove user access from the cluster.

**Usage:**

```bash
neuro admin remove-cluster-user [OPTIONS] CLUSTER_NAME USER_NAME
```

**Options:**

Name | Description|
|----|------------|
|_--help_|Show this message and exit.|




### neuro admin set-user-quota

Set user quota to given values

**Usage:**

```bash
neuro admin set-user-quota [OPTIONS] CLUSTER_NAME USER_NAME
```

**Options:**

Name | Description|
|----|------------|
|_\-g, --gpu AMOUNT_|GPU quota value in hours \(h) or minutes \(m).|
|_--help_|Show this message and exit.|
|_\-n, --non-gpu AMOUNT_|Non-GPU quota value in hours \(h) or minutes \(m).|




### neuro admin add-user-quota

Add given values to user quota

**Usage:**

```bash
neuro admin add-user-quota [OPTIONS] CLUSTER_NAME USER_NAME
```

**Options:**

Name | Description|
|----|------------|
|_\-g, --gpu AMOUNT_|Additional GPU quota value in hours \(h) or minutes \(m).|
|_--help_|Show this message and exit.|
|_\-n, --non-gpu AMOUNT_|Additional non-GPU quota value in hours \(h) or minutes \(m).|




## neuro job

Job operations.

**Usage:**

```bash
neuro job [OPTIONS] COMMAND [ARGS]...
```

**Options:**

Name | Description|
|----|------------|
|_--help_|Show this message and exit.|


**Commands:**

|Usage|Description|
|---|---|
| _[neuro job run](#neuro-job-run)_| Run a job with predefined resources configuration |
| _[neuro job ls](#neuro-job-ls)_| List all jobs |
| _[neuro job status](#neuro-job-status)_| Display status of a job |
| _[neuro job tags](#neuro-job-tags)_| List all tags submitted by the user |
| _[neuro job exec](#neuro-job-exec)_| Execute command in a running job |
| _[neuro job port-forward](#neuro-job-port-forward)_| Forward port\(s) of a running job to local port\(s) |
| _[neuro job logs](#neuro-job-logs)_| Print the logs for a job |
| _[neuro job kill](#neuro-job-kill)_| Kill job\(s) |
| _[neuro job top](#neuro-job-top)_| Display GPU/CPU/Memory usage |
| _[neuro job save](#neuro-job-save)_| Save job's state to an image |
| _[neuro job browse](#neuro-job-browse)_| Opens a job's URL in a web browser |
| _[neuro job attach](#neuro-job-attach)_| Attach local standard input, output, and error streams to a running job |




### neuro job run

Run a job with predefined resources configuration.<br/><br/>IMAGE docker image name to run in a job.<br/><br/>CMD list will be passed as arguments to the executed job's image.<br/>

**Usage:**

```bash
neuro job run [OPTIONS] IMAGE [CMD]...
```

**Examples:**

```bash

# Starts a container pytorch:latest on a machine with smaller GPU resources
# (see exact values in `neuro config show`) and with two volumes mounted:
#   storage://<home-directory>   --> /var/storage/home (in read-write mode),
#   storage://neuromation/public --> /var/storage/neuromation (in read-only mode).
neuro run --preset=gpu-small --volume=HOME pytorch:latest

# Starts a container using the custom image my-ubuntu:latest stored in neuromation
# registry, run /script.sh and pass arg1 and arg2 as its arguments:
neuro run -s cpu-small image:my-ubuntu:latest --entrypoint=/script.sh arg1 arg2

```

**Options:**

Name | Description|
|----|------------|
|_--browse_|Open a job's URL in a web browser|
|_\-d, --description DESC_|Optional job description in free format|
|_--detach_|Don't attach to job logs and don't wait for exit code|
|_--entrypoint TEXT_|Executable entrypoint in the container \(note that it overwrites `ENTRYPOINT` and `CMD` instructions of the docker image)|
|_\-e, --env VAR=VAL_|Set environment variable in container Use multiple options to define more than one variable|
|_\--env-file PATH_|File with environment variables to pass|
<<<<<<< HEAD
|_\--restart \[never &#124; on-failure &#124; always]_|Restart policy to apply when a job exits  \[default: never]|
|_\--life-span TIMEDELTA_|Optional job run-time limit in the format '1d2h3m4s' \(some parts may be missing). Set '0' to disable. Default value '1d' can be changed in the user config.|
|_\--wait-start / --no-wait-start_|Wait for a job start or failure  \[default: True]|
|_\--pass-config / --no-pass-config_|Upload neuro config to the job  \[default: False]|
|_\--port-forward LOCAL\_PORT:REMOTE_RORT_|Forward port\(s) of a running job to local port\(s) \(use multiple times for forwarding several ports)|
|_--browse_|Open a job's URL in a web browser|
|_--detach_|Don't attach to job logs and don't wait for exit code|
|_\-t, --tty / -T, --no-tty_|Allocate a TTY, can be useful for interactive jobs. By default is on if the command is executed from a terminal, non-tty mode is used if executed from a script.|
|_--help_|Show this message and exit.|




### neuro job submit

Submit an image to run on the cluster.<br/><br/>IMAGE container image name.<br/><br/>CMD list will be passed as commands to model container.<br/>

**Usage:**

```bash
neuro job submit [OPTIONS] IMAGE [CMD]...
```

**Examples:**

```bash

# Starts a container pytorch:latest with two paths mounted. Directory /q1/
# is mounted in read only mode to /qm directory within container.
# Directory /mod mounted to /mod directory in read-write mode.
neuro submit --volume storage:/q1:/qm:ro --volume storage:/mod:/mod:rw pytorch:latest

# Starts a container using the custom image my-ubuntu:latest stored in neuromation
# registry, run /script.sh and pass arg1 arg2 arg3 as its arguments:
neuro submit image:my-ubuntu:latest --entrypoint=/script.sh arg1 arg2 arg3

```

**Options:**

Name | Description|
|----|------------|
|_\-g, --gpu NUMBER_|Number of GPUs to request  \[default: 0]|
|_\--gpu-model MODEL_|GPU to use  \[default: nvidia\-tesla-k80]|
|_\--tpu-type TYPE_|TPU type to use|
|_\--tpu-sw-version VERSION_|Requested TPU software version|
|_\-c, --cpu NUMBER_|Number of CPUs to request  \[default: 0.1]|
|_\-m, --memory AMOUNT_|Memory amount to request  \[default: 1G]|
=======
>>>>>>> 78851db4
|_\-x, --extshm / -X, --no-extshm_|Request extended '/dev/shm' space  \[default: True]|
|_--help_|Show this message and exit.|
|_--http PORT_|Enable HTTP port forwarding to container  \[default: 80]|
|_\--http-auth / --no-http-auth_|Enable HTTP authentication for forwarded HTTP port  \[default: True]|
|_\--life-span TIMEDELTA_|Optional job run-time limit in the format '1d2h3m4s' \(some parts may be missing). Set '0' to disable. Default value '1d' can be changed in the user config.|
|_\-n, --name NAME_|Optional job name|
|_\--pass-config / --no-pass-config_|Upload neuro config to the job  \[default: False]|
|_\-s, --preset PRESET_|Predefined resource configuration \(to see available values, run `neuro config show`)|
|_\-q, --quiet_|Run command in quiet mode \(DEPRECATED)|
|_\--restart \[never &#124; on-failure &#124; always]_|Restart policy to apply when a job exits  \[default: never]|
<<<<<<< HEAD
|_\--life-span TIMEDELTA_|Optional job run-time limit in the format '1d2h3m4s' \(some parts may be missing). Set '0' to disable. Default value '1d' can be changed in the user config.|
|_\--wait-start / --no-wait-start_|Wait for a job start or failure  \[default: True]|
|_\--pass-config / --no-pass-config_|Upload neuro config to the job  \[default: False]|
|_\--port-forward LOCAL\_PORT:REMOTE_RORT_|Forward port\(s) of a running job to local port\(s) \(use multiple times for forwarding several ports)|
|_--browse_|Open a job's URL in a web browser|
|_--detach_|Don't attach to job logs and don't wait for exit code|
=======
|_--tag TAG_|Optional job tag, multiple values allowed|
>>>>>>> 78851db4
|_\-t, --tty / -T, --no-tty_|Allocate a TTY, can be useful for interactive jobs. By default is on if the command is executed from a terminal, non-tty mode is used if executed from a script.|
|_\-v, --volume MOUNT_|Mounts directory from vault into container. Use multiple options to mount more than one volume. --volume=HOME is an alias for storage::/var/storage/home:rw and storage://neuromation/public:/var/storage/neuromation:ro|
|_\--wait-start / --no-wait-start_|Wait for a job start or failure  \[default: True]|




### neuro job ls

List all jobs.<br/>

**Usage:**

```bash
neuro job ls [OPTIONS]
```

**Examples:**

```bash

neuro ps -a
neuro ps -a --owner=user-1 --owner=user-2
neuro ps --name my-experiments-v1 -s failed -s succeeded
neuro ps --description=my favourite job
neuro ps -s failed -s succeeded -q
neuro ps -t tag1 -t tag2

```

**Options:**

Name | Description|
|----|------------|
|_\-a, --all_|Show all jobs regardless the status \(equivalent to `\-s pending -s running -s succeeded -s failed`).|
|_\-d, --description DESCRIPTION_|Filter out jobs by description \(exact match).|
|_--format COLUMNS_|Output table format, see "neuro help ps\-format" for more info about the format specification. The default can be changed using the job.ps-format configuration variable documented in "neuro help user-config"|
|_\--full-uri_|Output full image URI.|
|_--help_|Show this message and exit.|
|_\-n, --name NAME_|Filter out jobs by name.|
|_\-o, --owner TEXT_|Filter out jobs by owner \(multiple option).|
|_\-q, --quiet_|Run command in quiet mode \(DEPRECATED)|
|_--since DATE_|Show jobs created after a specific date \(including).|
|_\-s, --status \[pending &#124; running &#124; succeeded &#124; failed &#124; all]_|Filter out jobs by status \(multiple option). Note: option `all` is deprecated, use `neuro ps -a` instead.|
|_\-t, --tag TAG_|Filter out jobs by tag \(multiple option)|
|_--until DATE_|Show jobs created before a specific date \(including).|
|_\-w, --wide_|Do not cut long lines for terminal width.|




### neuro job status

Display status of a job.

**Usage:**

```bash
neuro job status [OPTIONS] JOB
```

**Options:**

Name | Description|
|----|------------|
|_\--full-uri_|Output full URI.|
|_--help_|Show this message and exit.|




### neuro job tags

List all tags submitted by the user.

**Usage:**

```bash
neuro job tags [OPTIONS]
```

**Options:**

Name | Description|
|----|------------|
|_--help_|Show this message and exit.|




### neuro job exec

Execute command in a running job.<br/>

**Usage:**

```bash
neuro job exec [OPTIONS] JOB CMD...
```

**Examples:**

```bash

# Provides a shell to the container:
neuro exec my-job /bin/bash

# Executes a single command in the container and returns the control:
neuro exec --no-tty my-job ls -l

```

**Options:**

Name | Description|
|----|------------|
|_--help_|Show this message and exit.|
|_\-t, --tty / -T, --no-tty_|Allocate a TTY, can be useful for interactive jobs. By default is on if the command is executed from a terminal, non-tty mode is used if executed from a script.|




### neuro job port-forward

Forward port\(s) of a running job to local port\(s).<br/>

**Usage:**

```bash
neuro job port-forward [OPTIONS] JOB LOCAL_PORT:REMOTE_RORT...
```

**Examples:**

```bash

# Forward local port 2080 to port 80 of job's container.
# You can use http://localhost:2080 in browser to access job's served http
neuro job port-forward my-fastai-job 2080:80

# Forward local port 2222 to job's port 22
# Then copy all data from container's folder '/data' to current folder
# (please run second command in other terminal)
neuro job port-forward my-job-with-ssh-server 2222:22
rsync -avxzhe ssh -p 2222 root@localhost:/data .

# Forward few ports at once
neuro job port-forward my-job 2080:80 2222:22 2000:100

```

**Options:**

Name | Description|
|----|------------|
|_--help_|Show this message and exit.|
|_\--no-key-check_|Disable host key checks. Should be used with caution.|




### neuro job logs

Print the logs for a job.

**Usage:**

```bash
neuro job logs [OPTIONS] JOB
```

**Options:**

Name | Description|
|----|------------|
|_--help_|Show this message and exit.|




### neuro job kill

Kill job\(s).

**Usage:**

```bash
neuro job kill [OPTIONS] JOBS...
```

**Options:**

Name | Description|
|----|------------|
|_--help_|Show this message and exit.|




### neuro job top

Display GPU/CPU/Memory usage.

**Usage:**

```bash
neuro job top [OPTIONS] JOB
```

**Options:**

Name | Description|
|----|------------|
|_--help_|Show this message and exit.|
|_--timeout FLOAT_|Maximum allowed time for executing the command, 0 for no timeout  \[default: 0]|




### neuro job save

Save job's state to an image.<br/>

**Usage:**

```bash
neuro job save [OPTIONS] JOB IMAGE
```

**Examples:**

```bash

neuro job save job-id image:ubuntu-patched
neuro job save my-favourite-job image:ubuntu-patched:v1
neuro job save my-favourite-job image://bob/ubuntu-patched

```

**Options:**

Name | Description|
|----|------------|
|_--help_|Show this message and exit.|




### neuro job browse

Opens a job's URL in a web browser.

**Usage:**

```bash
neuro job browse [OPTIONS] JOB
```

**Options:**

Name | Description|
|----|------------|
|_--help_|Show this message and exit.|




### neuro job attach

Attach local standard input, output, and error streams to a running job.

**Usage:**

```bash
neuro job attach [OPTIONS] JOB
```

**Options:**

Name | Description|
|----|------------|
|_\--port-forward LOCAL\_PORT:REMOTE_RORT_|Forward port\(s) of a running job to local port\(s) \(use multiple times for forwarding several ports)|
|_--help_|Show this message and exit.|




## neuro project

Project operations.

**Usage:**

```bash
neuro project [OPTIONS] COMMAND [ARGS]...
```

**Options:**

Name | Description|
|----|------------|
|_--help_|Show this message and exit.|


**Commands:**

|Usage|Description|
|---|---|
| _[neuro project init](#neuro-project-init)_| Initialize an empty project |




### neuro project init

Initialize an empty project.<br/>

**Usage:**

```bash
neuro project init [OPTIONS] [SLUG]
```

**Examples:**

```bash

# Initializes a scaffolding for the new project with the recommended project
# structure (see http://github.com/neuromation/cookiecutter-neuro-project)
neuro project init

# Initializes a scaffolding for the new project with the recommended project
# structure and sets default project folder name to "example"
neuro project init my-project-id

```

**Options:**

Name | Description|
|----|------------|
|_--help_|Show this message and exit.|




## neuro storage

Storage operations.

**Usage:**

```bash
neuro storage [OPTIONS] COMMAND [ARGS]...
```

**Options:**

Name | Description|
|----|------------|
|_--help_|Show this message and exit.|


**Commands:**

|Usage|Description|
|---|---|
| _[neuro storage cp](#neuro-storage-cp)_| Copy files and directories |
| _[neuro storage ls](#neuro-storage-ls)_| List directory contents |
| _[neuro storage glob](#neuro-storage-glob)_| List resources that match PATTERNS |
| _[neuro storage rm](#neuro-storage-rm)_| Remove files or directories |
| _[neuro storage mkdir](#neuro-storage-mkdir)_| Make directories |
| _[neuro storage mv](#neuro-storage-mv)_| Move or rename files and directories |
| _[neuro storage tree](#neuro-storage-tree)_| List contents of directories in a tree-like format |




### neuro storage cp

Copy files and directories.<br/><br/>Either SOURCES or DESTINATION should have storage:// scheme. If scheme is<br/>omitted, file:// scheme is assumed.<br/><br/>Use /dev/stdin and /dev/stdout file names to copy a file from terminal and<br/>print the content of file on the storage to console.<br/>

**Usage:**

```bash
neuro storage cp [OPTIONS] [SOURCES]... [DESTINATION]
```

**Examples:**

```bash

# copy local files into remote storage root
neuro cp foo.txt bar/baz.dat storage:
neuro cp foo.txt bar/baz.dat -t storage:

# copy local directory `foo` into existing remote directory `bar`
neuro cp -r foo -t storage:bar

# copy the content of local directory `foo` into existing remote
# directory `bar`
neuro cp -r -T storage:foo storage:bar

# download remote file `foo.txt` into local file `/tmp/foo.txt` with
# explicit file:// scheme set
neuro cp storage:foo.txt file:///tmp/foo.txt
neuro cp -T storage:foo.txt file:///tmp/foo.txt
neuro cp storage:foo.txt file:///tmp
neuro cp storage:foo.txt -t file:///tmp

# download other user's remote file into the current directory
neuro cp storage://{username}/foo.txt .

# download only files with extension `.out` into the current directory
neuro cp storage:results/*.out .

```

**Options:**

Name | Description|
|----|------------|
|_\--exclude-from-files FILES_|A list of file names that contain patterns for exclusion files and directories. Used only for uploading. The default can be changed using the storage.cp\-exclude-from-files configuration variable documented in "neuro help user-config"|
|_--exclude_|Exclude files and directories that match the specified pattern. The default can be changed using the storage.cp\-exclude configuration variable documented in "neuro help user-config"|
|_--include_|Don't exclude files and directories that match the specified pattern. The default can be changed using the storage.cp\-exclude configuration variable documented in "neuro help user-config"|
|_\--glob / --no-glob_|Expand glob patterns in SOURCES with explicit scheme.  \[default: True]|
|_--help_|Show this message and exit.|
|_\-T, --no-target-directory_|Treat DESTINATION as a normal file.|
|_\-p, --progress / -P, --no-progress_|Show progress, on by default in TTY mode, off otherwise.|
|_\-r, --recursive_|Recursive copy, off by default|
|_\-t, --target-directory DIRECTORY_|Copy all SOURCES into DIRECTORY.|
|_\-u, --update_|Copy only when the SOURCE file is newer than the destination file or when the destination file is missing.|




### neuro storage ls

List directory contents.<br/><br/>By default PATH is equal user's home dir \(storage:)

**Usage:**

```bash
neuro storage ls [OPTIONS] [PATHS]...
```

**Options:**

Name | Description|
|----|------------|
|_\-d, --directory_|list directories themselves, not their contents.|
|_-l_|use a long listing format.|
|_--help_|Show this message and exit.|
|_\-h, --human-readable_|with -l print human readable sizes \(e.g., 2K, 540M).|
|_\-a, --all_|do not ignore entries starting with .|
|_--sort \[name &#124; size &#124; time]_|sort by given field, default is name.|




### neuro storage glob

List resources that match PATTERNS.

**Usage:**

```bash
neuro storage glob [OPTIONS] [PATTERNS]...
```

**Options:**

Name | Description|
|----|------------|
|_--help_|Show this message and exit.|




### neuro storage rm

Remove files or directories.<br/>

**Usage:**

```bash
neuro storage rm [OPTIONS] PATHS...
```

**Examples:**

```bash

neuro rm storage:foo/bar
neuro rm storage://{username}/foo/bar
neuro rm --recursive storage://{username}/foo/
neuro rm storage:foo/**/*.tmp

```

**Options:**

Name | Description|
|----|------------|
|_\--glob / --no-glob_|Expand glob patterns in PATHS  \[default: True]|
|_--help_|Show this message and exit.|
|_\-r, --recursive_|remove directories and their contents recursively|




### neuro storage mkdir

Make directories.

**Usage:**

```bash
neuro storage mkdir [OPTIONS] PATHS...
```

**Options:**

Name | Description|
|----|------------|
|_--help_|Show this message and exit.|
|_\-p, --parents_|No error if existing, make parent directories as needed|




### neuro storage mv

Move or rename files and directories.<br/><br/>SOURCE must contain path to the file or directory existing on the storage,<br/>and DESTINATION must contain the full path to the target file or directory.<br/>

**Usage:**

```bash
neuro storage mv [OPTIONS] [SOURCES]... [DESTINATION]
```

**Examples:**

```bash

# move and rename remote file
neuro mv storage:foo.txt storage:bar/baz.dat
neuro mv -T storage:foo.txt storage:bar/baz.dat

# move remote files into existing remote directory
neuro mv storage:foo.txt storage:bar/baz.dat storage:dst
neuro mv storage:foo.txt storage:bar/baz.dat -t storage:dst

# move the content of remote directory into other existing
# remote directory
neuro mv -T storage:foo storage:bar

# move remote file into other user's directory
neuro mv storage:foo.txt storage://{username}/bar.dat

# move remote file from other user's directory
neuro mv storage://{username}/foo.txt storage:bar.dat

```

**Options:**

Name | Description|
|----|------------|
|_\--glob / --no-glob_|Expand glob patterns in SOURCES  \[default: True]|
|_--help_|Show this message and exit.|
|_\-T, --no-target-directory_|Treat DESTINATION as a normal file|
|_\-t, --target-directory DIRECTORY_|Copy all SOURCES into DIRECTORY|




### neuro storage tree

List contents of directories in a tree-like format.<br/><br/>Tree is a recursive directory listing program that produces a depth indented<br/>listing of files, which is colorized ala dircolors if the LS_COLORS<br/>environment variable is set and output is to tty.  With no arguments, tree<br/>lists the files in the storage: directory.  When directory arguments are<br/>given, tree lists all the files and/or directories found in the given<br/>directories each in turn.  Upon completion of listing all files/directories<br/>found, tree returns the total number of files and/or directories listed.<br/><br/>By default PATH is equal user's home dir \(storage:)

**Usage:**

```bash
neuro storage tree [OPTIONS] [PATH]
```

**Options:**

Name | Description|
|----|------------|
|_--help_|Show this message and exit.|
|_\-h, --human-readable_|Print the size in a more human readable way.|
|_\-a, --all_|do not ignore entries starting with .|
|_\-s, --size_|Print the size in bytes of each file.|
|_--sort \[name &#124; size &#124; time]_|sort by given field, default is name|




## neuro image

Container image operations.

**Usage:**

```bash
neuro image [OPTIONS] COMMAND [ARGS]...
```

**Options:**

Name | Description|
|----|------------|
|_--help_|Show this message and exit.|


**Commands:**

|Usage|Description|
|---|---|
| _[neuro image ls](#neuro-image-ls)_| List images |
| _[neuro image push](#neuro-image-push)_| Push an image to platform registry |
| _[neuro image pull](#neuro-image-pull)_| Pull an image from platform registry |
| _[neuro image tags](#neuro-image-tags)_| List tags for image in platform registry |




### neuro image ls

List images.

**Usage:**

```bash
neuro image ls [OPTIONS]
```

**Options:**

Name | Description|
|----|------------|
|_-l_|List in long format.|
|_\--full-uri_|Output full image URI.|
|_--help_|Show this message and exit.|




### neuro image push

Push an image to platform registry.<br/><br/>Remote image must be URL with image:// scheme. Image names can contain tag.<br/>If tags not specified 'latest' will be used as value.<br/>

**Usage:**

```bash
neuro image push [OPTIONS] LOCAL_IMAGE [REMOTE_IMAGE]
```

**Examples:**

```bash

neuro push myimage
neuro push alpine:latest image:my-alpine:production
neuro push alpine image://myfriend/alpine:shared

```

**Options:**

Name | Description|
|----|------------|
|_--help_|Show this message and exit.|
|_\-q, --quiet_|Run command in quiet mode \(DEPRECATED)|




### neuro image pull

Pull an image from platform registry.<br/><br/>Remote image name must be URL with image:// scheme. Image names can contain<br/>tag.<br/>

**Usage:**

```bash
neuro image pull [OPTIONS] REMOTE_IMAGE [LOCAL_IMAGE]
```

**Examples:**

```bash

neuro pull image:myimage
neuro pull image://myfriend/alpine:shared
neuro pull image://username/my-alpine:production alpine:from-registry

```

**Options:**

Name | Description|
|----|------------|
|_--help_|Show this message and exit.|
|_\-q, --quiet_|Run command in quiet mode \(DEPRECATED)|




### neuro image tags

List tags for image in platform registry.<br/><br/>Image name must be URL with image:// scheme.<br/>

**Usage:**

```bash
neuro image tags [OPTIONS] IMAGE
```

**Examples:**

```bash

neuro image tags image://myfriend/alpine
neuro image tags image:myimage

```

**Options:**

Name | Description|
|----|------------|
|_--help_|Show this message and exit.|




## neuro config

Client configuration.

**Usage:**

```bash
neuro config [OPTIONS] COMMAND [ARGS]...
```

**Options:**

Name | Description|
|----|------------|
|_--help_|Show this message and exit.|


**Commands:**

|Usage|Description|
|---|---|
| _[neuro config login](#neuro-config-login)_| Log into Neuro Platform |
| _[neuro config login\-with-token](#neuro-config-login-with-token)_| Log into Neuro Platform with token |
| _[neuro config login-headless](#neuro-config-login-headless)_| Log into Neuro Platform from non-GUI server environment |
| _[neuro config show](#neuro-config-show)_| Print current settings |
| _[neuro config show-token](#neuro-config-show-token)_| Print current authorization token |
| _[neuro config show-quota](#neuro-config-show-quota)_| Print quota and remaining computation time for active cluster |
| _[neuro config aliases](#neuro-config-aliases)_| List available command aliases |
| _[neuro config get-clusters](#neuro-config-get-clusters)_| Fetch and display the list of available clusters |
| _[neuro config switch-cluster](#neuro-config-switch-cluster)_| Switch the active cluster |
| _[neuro config docker](#neuro-config-docker)_| Configure docker client to fit the Neuro Platform |
| _[neuro config logout](#neuro-config-logout)_| Log out |




### neuro config login

Log into Neuro Platform.<br/><br/>URL is a platform entrypoint URL.

**Usage:**

```bash
neuro config login [OPTIONS] [URL]
```

**Options:**

Name | Description|
|----|------------|
|_--help_|Show this message and exit.|




### neuro config login-with-token

Log into Neuro Platform with token.<br/><br/>TOKEN is authentication token provided by administration team. URL is a<br/>platform entrypoint URL.

**Usage:**

```bash
neuro config login-with-token [OPTIONS] TOKEN [URL]
```

**Options:**

Name | Description|
|----|------------|
|_--help_|Show this message and exit.|




### neuro config login-headless

Log into Neuro Platform from non-GUI server environment.<br/><br/>URL is a platform entrypoint URL.<br/><br/>The command works similar to "neuro login" but instead of opening a browser<br/>for performing OAuth registration prints an URL that should be open on guest<br/>host.<br/><br/>Then user inputs a code displayed in a browser after successful login back<br/>in neuro command to finish the login process.

**Usage:**

```bash
neuro config login-headless [OPTIONS] [URL]
```

**Options:**

Name | Description|
|----|------------|
|_--help_|Show this message and exit.|




### neuro config show

Print current settings.

**Usage:**

```bash
neuro config show [OPTIONS]
```

**Options:**

Name | Description|
|----|------------|
|_--help_|Show this message and exit.|




### neuro config show-token

Print current authorization token.

**Usage:**

```bash
neuro config show-token [OPTIONS]
```

**Options:**

Name | Description|
|----|------------|
|_--help_|Show this message and exit.|




### neuro config show-quota

Print quota and remaining computation time for active cluster.

**Usage:**

```bash
neuro config show-quota [OPTIONS] [USER]
```

**Options:**

Name | Description|
|----|------------|
|_--help_|Show this message and exit.|




### neuro config aliases

List available command aliases.

**Usage:**

```bash
neuro config aliases [OPTIONS]
```

**Options:**

Name | Description|
|----|------------|
|_--help_|Show this message and exit.|




### neuro config get-clusters

Fetch and display the list of available clusters.

**Usage:**

```bash
neuro config get-clusters [OPTIONS]
```

**Options:**

Name | Description|
|----|------------|
|_--help_|Show this message and exit.|




### neuro config switch-cluster

Switch the active cluster.<br/><br/>CLUSTER_NAME is the cluster name to select.  The interactive prompt is used<br/>if the name is omitted \(default).

**Usage:**

```bash
neuro config switch-cluster [OPTIONS] [CLUSTER_NAME]
```

**Options:**

Name | Description|
|----|------------|
|_--help_|Show this message and exit.|




### neuro config docker

Configure docker client to fit the Neuro Platform.

**Usage:**

```bash
neuro config docker [OPTIONS]
```

**Options:**

Name | Description|
|----|------------|
|_\--docker-config PATH_|Specifies the location of the Docker client configuration files|
|_--help_|Show this message and exit.|




### neuro config logout

Log out.

**Usage:**

```bash
neuro config logout [OPTIONS]
```

**Options:**

Name | Description|
|----|------------|
|_--help_|Show this message and exit.|




## neuro completion

Output shell completion code.

**Usage:**

```bash
neuro completion [OPTIONS] COMMAND [ARGS]...
```

**Options:**

Name | Description|
|----|------------|
|_--help_|Show this message and exit.|


**Commands:**

|Usage|Description|
|---|---|
| _[neuro completion generate](#neuro-completion-generate)_| Provide an instruction for shell completion generation |
| _[neuro completion patch](#neuro-completion-patch)_| Automatically patch shell configuration profile to enable completion |




### neuro completion generate

Provide an instruction for shell completion generation.

**Usage:**

```bash
neuro completion generate [OPTIONS] [bash|zsh]
```

**Options:**

Name | Description|
|----|------------|
|_--help_|Show this message and exit.|




### neuro completion patch

Automatically patch shell configuration profile to enable completion

**Usage:**

```bash
neuro completion patch [OPTIONS] [bash|zsh]
```

**Options:**

Name | Description|
|----|------------|
|_--help_|Show this message and exit.|




## neuro acl

Access Control List management.

**Usage:**

```bash
neuro acl [OPTIONS] COMMAND [ARGS]...
```

**Options:**

Name | Description|
|----|------------|
|_--help_|Show this message and exit.|


**Commands:**

|Usage|Description|
|---|---|
| _[neuro acl grant](#neuro-acl-grant)_| Shares resource with another user |
| _[neuro acl revoke](#neuro-acl-revoke)_| Revoke user access from another user |
| _[neuro acl list](#neuro-acl-list)_| List shared resources |




### neuro acl grant

Shares resource with another user.<br/><br/>URI shared resource.<br/><br/>USER username to share resource with.<br/><br/>PERMISSION sharing access right: read, write, or manage.<br/>

**Usage:**

```bash
neuro acl grant [OPTIONS] URI USER [read|write|manage]
```

**Examples:**

```bash

neuro acl grant storage:///sample_data/ alice manage
neuro acl grant image:resnet50 bob read
neuro acl grant job:///my_job_id alice write

```

**Options:**

Name | Description|
|----|------------|
|_--help_|Show this message and exit.|




### neuro acl revoke

Revoke user access from another user.<br/><br/>URI previously shared resource to revoke.<br/><br/>USER to revoke URI resource from.<br/>

**Usage:**

```bash
neuro acl revoke [OPTIONS] URI USER
```

**Examples:**

```bash

neuro acl revoke storage:///sample_data/ alice
neuro acl revoke image:resnet50 bob
neuro acl revoke job:///my_job_id alice

```

**Options:**

Name | Description|
|----|------------|
|_--help_|Show this message and exit.|




### neuro acl list

List shared resources.<br/><br/>The command displays a list of resources shared BY current user \(default).<br/><br/>To display a list of resources shared WITH current user apply --shared<br/>option.<br/>

**Usage:**

```bash
neuro acl list [OPTIONS]
```

**Examples:**

```bash

neuro acl list
neuro acl list --scheme storage
neuro acl list --shared
neuro acl list --shared --scheme image

```

**Options:**

Name | Description|
|----|------------|
|_\--full-uri_|Output full URI.|
|_--help_|Show this message and exit.|
|_\-s, --scheme TEXT_|Filter resources by scheme, e.g. job, storage, image or user.|
|_--shared_|Output the resources shared by the user.|
|_-u TEXT_|Use specified user or role.|




## neuro blob

Blob storage operations.

**Usage:**

```bash
neuro blob [OPTIONS] COMMAND [ARGS]...
```

**Options:**

Name | Description|
|----|------------|
|_--help_|Show this message and exit.|


**Commands:**

|Usage|Description|
|---|---|
| _[neuro blob cp](#neuro-blob-cp)_| Simple utility to copy files and directories into and from Blob Storage |
| _[neuro blob ls](#neuro-blob-ls)_| List buckets or bucket contents |
| _[neuro blob glob](#neuro-blob-glob)_| List resources that match PATTERNS |




### neuro blob cp

Simple utility to copy files and directories into and from Blob Storage.<br/>Either SOURCES or DESTINATION should have `blob://` scheme. If scheme is<br/>omitted, file:// scheme is assumed. It is currently not possible to copy<br/>files between Blob Storage \(`blob://`) destination, nor with `storage://`<br/>scheme paths. Use `/dev/stdin` and `/dev/stdout` file names to upload a file<br/>from standard input or output to stdout. File permissions, modification<br/>times and other attributes will not be passed to Blob Storage metadata<br/>during upload.

**Usage:**

```bash
neuro blob cp [OPTIONS] [SOURCES]... [DESTINATION]
```

**Options:**

Name | Description|
|----|------------|
|_\--exclude-from-files FILES_|A list of file names that contain patterns for exclusion files and directories. Used only for uploading. The default can be changed using the storage.cp\-exclude-from-files configuration variable documented in "neuro help user-config"|
|_--exclude_|Exclude files and directories that match the specified pattern. The default can be changed using the storage.cp\-exclude configuration variable documented in "neuro help user-config"|
|_--include_|Don't exclude files and directories that match the specified pattern. The default can be changed using the storage.cp\-exclude configuration variable documented in "neuro help user-config"|
|_\--glob / --no-glob_|Expand glob patterns in SOURCES with explicit scheme.  \[default: True]|
|_--help_|Show this message and exit.|
|_\-T, --no-target-directory_|Treat DESTINATION as a normal file.|
|_\-p, --progress / -P, --no-progress_|Show progress, on by default.|
|_\-r, --recursive_|Recursive copy, off by default|
|_\-t, --target-directory DIRECTORY_|Copy all SOURCES into DIRECTORY.|




### neuro blob ls

List buckets or bucket contents.

**Usage:**

```bash
neuro blob ls [OPTIONS] [PATHS]...
```

**Options:**

Name | Description|
|----|------------|
|_-l_|use a long listing format.|
|_--help_|Show this message and exit.|
|_\-h, --human-readable_|with -l print human readable sizes \(e.g., 2K, 540M).|
|_\-r, --recursive_|List all keys under the URL path provided, not just 1 level depths.|
|_--sort \[name &#124; size &#124; time]_|sort by given field, default is name.|




### neuro blob glob

List resources that match PATTERNS.

**Usage:**

```bash
neuro blob glob [OPTIONS] [PATTERNS]...
```

**Options:**

Name | Description|
|----|------------|
|_--help_|Show this message and exit.|




## neuro secret

Operations with secrets.

**Usage:**

```bash
neuro secret [OPTIONS] COMMAND [ARGS]...
```

**Options:**

Name | Description|
|----|------------|
|_--help_|Show this message and exit.|


**Commands:**

|Usage|Description|
|---|---|
| _[neuro secret ls](#neuro-secret-ls)_| List secrets |
| _[neuro secret add](#neuro-secret-add)_| Add secret KEY with data VALUE |
| _[neuro secret rm](#neuro-secret-rm)_| Add secret KEY |




### neuro secret ls

List secrets.

**Usage:**

```bash
neuro secret ls [OPTIONS]
```

**Options:**

Name | Description|
|----|------------|
|_--help_|Show this message and exit.|




### neuro secret add

Add secret KEY with data VALUE.<br/><br/>If VALUE starts with @ it points to a file with secrets content.<br/>

**Usage:**

```bash
neuro secret add [OPTIONS] KEY VALUE
```

**Examples:**

```bash

neuro secret add KEY_NAME VALUE
neuro secret add KEY_NAME @path/to/file.txt

```

**Options:**

Name | Description|
|----|------------|
|_--help_|Show this message and exit.|




### neuro secret rm

Add secret KEY.

**Usage:**

```bash
neuro secret rm [OPTIONS] KEY
```

**Options:**

Name | Description|
|----|------------|
|_--help_|Show this message and exit.|




## neuro help

Get help on a command.

**Usage:**

```bash
neuro help [OPTIONS] [COMMAND]...
```

**Options:**

Name | Description|
|----|------------|
|_--help_|Show this message and exit.|




## neuro run

Run a job with predefined resources configuration.<br/><br/>IMAGE docker image name to run in a job.<br/><br/>CMD list will be passed as arguments to the executed job's image.<br/>

**Usage:**

```bash
neuro run [OPTIONS] IMAGE [CMD]...
```

**Examples:**

```bash

# Starts a container pytorch:latest on a machine with smaller GPU resources
# (see exact values in `neuro config show`) and with two volumes mounted:
#   storage://<home-directory>   --> /var/storage/home (in read-write mode),
#   storage://neuromation/public --> /var/storage/neuromation (in read-only mode).
neuro run --preset=gpu-small --volume=HOME pytorch:latest

# Starts a container using the custom image my-ubuntu:latest stored in neuromation
# registry, run /script.sh and pass arg1 and arg2 as its arguments:
neuro run -s cpu-small image:my-ubuntu:latest --entrypoint=/script.sh arg1 arg2

```

**Options:**

Name | Description|
|----|------------|
|_--browse_|Open a job's URL in a web browser|
|_\-d, --description DESC_|Optional job description in free format|
|_--detach_|Don't attach to job logs and don't wait for exit code|
|_--entrypoint TEXT_|Executable entrypoint in the container \(note that it overwrites `ENTRYPOINT` and `CMD` instructions of the docker image)|
|_\-e, --env VAR=VAL_|Set environment variable in container Use multiple options to define more than one variable|
|_\--env-file PATH_|File with environment variables to pass|
<<<<<<< HEAD
|_\--restart \[never &#124; on-failure &#124; always]_|Restart policy to apply when a job exits  \[default: never]|
|_\--life-span TIMEDELTA_|Optional job run-time limit in the format '1d2h3m4s' \(some parts may be missing). Set '0' to disable. Default value '1d' can be changed in the user config.|
|_\--wait-start / --no-wait-start_|Wait for a job start or failure  \[default: True]|
|_\--pass-config / --no-pass-config_|Upload neuro config to the job  \[default: False]|
|_\--port-forward LOCAL\_PORT:REMOTE_RORT_|Forward port\(s) of a running job to local port\(s) \(use multiple times for forwarding several ports)|
|_--browse_|Open a job's URL in a web browser|
|_--detach_|Don't attach to job logs and don't wait for exit code|
|_\-t, --tty / -T, --no-tty_|Allocate a TTY, can be useful for interactive jobs. By default is on if the command is executed from a terminal, non-tty mode is used if executed from a script.|
|_--help_|Show this message and exit.|




## neuro submit

Submit an image to run on the cluster.<br/><br/>IMAGE container image name.<br/><br/>CMD list will be passed as commands to model container.<br/>

**Usage:**

```bash
neuro submit [OPTIONS] IMAGE [CMD]...
```

**Examples:**

```bash

# Starts a container pytorch:latest with two paths mounted. Directory /q1/
# is mounted in read only mode to /qm directory within container.
# Directory /mod mounted to /mod directory in read-write mode.
neuro submit --volume storage:/q1:/qm:ro --volume storage:/mod:/mod:rw pytorch:latest

# Starts a container using the custom image my-ubuntu:latest stored in neuromation
# registry, run /script.sh and pass arg1 arg2 arg3 as its arguments:
neuro submit image:my-ubuntu:latest --entrypoint=/script.sh arg1 arg2 arg3

```

**Options:**

Name | Description|
|----|------------|
|_\-g, --gpu NUMBER_|Number of GPUs to request  \[default: 0]|
|_\--gpu-model MODEL_|GPU to use  \[default: nvidia\-tesla-k80]|
|_\--tpu-type TYPE_|TPU type to use|
|_\--tpu-sw-version VERSION_|Requested TPU software version|
|_\-c, --cpu NUMBER_|Number of CPUs to request  \[default: 0.1]|
|_\-m, --memory AMOUNT_|Memory amount to request  \[default: 1G]|
=======
>>>>>>> 78851db4
|_\-x, --extshm / -X, --no-extshm_|Request extended '/dev/shm' space  \[default: True]|
|_--help_|Show this message and exit.|
|_--http PORT_|Enable HTTP port forwarding to container  \[default: 80]|
|_\--http-auth / --no-http-auth_|Enable HTTP authentication for forwarded HTTP port  \[default: True]|
|_\--life-span TIMEDELTA_|Optional job run-time limit in the format '1d2h3m4s' \(some parts may be missing). Set '0' to disable. Default value '1d' can be changed in the user config.|
|_\-n, --name NAME_|Optional job name|
|_\--pass-config / --no-pass-config_|Upload neuro config to the job  \[default: False]|
|_\-s, --preset PRESET_|Predefined resource configuration \(to see available values, run `neuro config show`)|
|_\-q, --quiet_|Run command in quiet mode \(DEPRECATED)|
|_\--restart \[never &#124; on-failure &#124; always]_|Restart policy to apply when a job exits  \[default: never]|
<<<<<<< HEAD
|_\--life-span TIMEDELTA_|Optional job run-time limit in the format '1d2h3m4s' \(some parts may be missing). Set '0' to disable. Default value '1d' can be changed in the user config.|
|_\--wait-start / --no-wait-start_|Wait for a job start or failure  \[default: True]|
|_\--pass-config / --no-pass-config_|Upload neuro config to the job  \[default: False]|
|_\--port-forward LOCAL\_PORT:REMOTE_RORT_|Forward port\(s) of a running job to local port\(s) \(use multiple times for forwarding several ports)|
|_--browse_|Open a job's URL in a web browser|
|_--detach_|Don't attach to job logs and don't wait for exit code|
=======
|_--tag TAG_|Optional job tag, multiple values allowed|
>>>>>>> 78851db4
|_\-t, --tty / -T, --no-tty_|Allocate a TTY, can be useful for interactive jobs. By default is on if the command is executed from a terminal, non-tty mode is used if executed from a script.|
|_\-v, --volume MOUNT_|Mounts directory from vault into container. Use multiple options to mount more than one volume. --volume=HOME is an alias for storage::/var/storage/home:rw and storage://neuromation/public:/var/storage/neuromation:ro|
|_\--wait-start / --no-wait-start_|Wait for a job start or failure  \[default: True]|




## neuro ps

List all jobs.<br/>

**Usage:**

```bash
neuro ps [OPTIONS]
```

**Examples:**

```bash

neuro ps -a
neuro ps -a --owner=user-1 --owner=user-2
neuro ps --name my-experiments-v1 -s failed -s succeeded
neuro ps --description=my favourite job
neuro ps -s failed -s succeeded -q
neuro ps -t tag1 -t tag2

```

**Options:**

Name | Description|
|----|------------|
|_\-a, --all_|Show all jobs regardless the status \(equivalent to `\-s pending -s running -s succeeded -s failed`).|
|_\-d, --description DESCRIPTION_|Filter out jobs by description \(exact match).|
|_--format COLUMNS_|Output table format, see "neuro help ps\-format" for more info about the format specification. The default can be changed using the job.ps-format configuration variable documented in "neuro help user-config"|
|_\--full-uri_|Output full image URI.|
|_--help_|Show this message and exit.|
|_\-n, --name NAME_|Filter out jobs by name.|
|_\-o, --owner TEXT_|Filter out jobs by owner \(multiple option).|
|_\-q, --quiet_|Run command in quiet mode \(DEPRECATED)|
|_--since DATE_|Show jobs created after a specific date \(including).|
|_\-s, --status \[pending &#124; running &#124; succeeded &#124; failed &#124; all]_|Filter out jobs by status \(multiple option). Note: option `all` is deprecated, use `neuro ps -a` instead.|
|_\-t, --tag TAG_|Filter out jobs by tag \(multiple option)|
|_--until DATE_|Show jobs created before a specific date \(including).|
|_\-w, --wide_|Do not cut long lines for terminal width.|




## neuro status

Display status of a job.

**Usage:**

```bash
neuro status [OPTIONS] JOB
```

**Options:**

Name | Description|
|----|------------|
|_\--full-uri_|Output full URI.|
|_--help_|Show this message and exit.|




## neuro exec

Execute command in a running job.<br/>

**Usage:**

```bash
neuro exec [OPTIONS] JOB CMD...
```

**Examples:**

```bash

# Provides a shell to the container:
neuro exec my-job /bin/bash

# Executes a single command in the container and returns the control:
neuro exec --no-tty my-job ls -l

```

**Options:**

Name | Description|
|----|------------|
|_--help_|Show this message and exit.|
|_\-t, --tty / -T, --no-tty_|Allocate a TTY, can be useful for interactive jobs. By default is on if the command is executed from a terminal, non-tty mode is used if executed from a script.|




## neuro port-forward

Forward port\(s) of a running job to local port\(s).<br/>

**Usage:**

```bash
neuro port-forward [OPTIONS] JOB LOCAL_PORT:REMOTE_RORT...
```

**Examples:**

```bash

# Forward local port 2080 to port 80 of job's container.
# You can use http://localhost:2080 in browser to access job's served http
neuro job port-forward my-fastai-job 2080:80

# Forward local port 2222 to job's port 22
# Then copy all data from container's folder '/data' to current folder
# (please run second command in other terminal)
neuro job port-forward my-job-with-ssh-server 2222:22
rsync -avxzhe ssh -p 2222 root@localhost:/data .

# Forward few ports at once
neuro job port-forward my-job 2080:80 2222:22 2000:100

```

**Options:**

Name | Description|
|----|------------|
|_--help_|Show this message and exit.|
|_\--no-key-check_|Disable host key checks. Should be used with caution.|




## neuro attach

Attach local standard input, output, and error streams to a running job.

**Usage:**

```bash
neuro attach [OPTIONS] JOB
```

**Options:**

Name | Description|
|----|------------|
|_\--port-forward LOCAL\_PORT:REMOTE_RORT_|Forward port\(s) of a running job to local port\(s) \(use multiple times for forwarding several ports)|
|_--help_|Show this message and exit.|




## neuro logs

Print the logs for a job.

**Usage:**

```bash
neuro logs [OPTIONS] JOB
```

**Options:**

Name | Description|
|----|------------|
|_--help_|Show this message and exit.|




## neuro kill

Kill job\(s).

**Usage:**

```bash
neuro kill [OPTIONS] JOBS...
```

**Options:**

Name | Description|
|----|------------|
|_--help_|Show this message and exit.|




## neuro top

Display GPU/CPU/Memory usage.

**Usage:**

```bash
neuro top [OPTIONS] JOB
```

**Options:**

Name | Description|
|----|------------|
|_--help_|Show this message and exit.|
|_--timeout FLOAT_|Maximum allowed time for executing the command, 0 for no timeout  \[default: 0]|




## neuro save

Save job's state to an image.<br/>

**Usage:**

```bash
neuro save [OPTIONS] JOB IMAGE
```

**Examples:**

```bash

neuro job save job-id image:ubuntu-patched
neuro job save my-favourite-job image:ubuntu-patched:v1
neuro job save my-favourite-job image://bob/ubuntu-patched

```

**Options:**

Name | Description|
|----|------------|
|_--help_|Show this message and exit.|




## neuro login

Log into Neuro Platform.<br/><br/>URL is a platform entrypoint URL.

**Usage:**

```bash
neuro login [OPTIONS] [URL]
```

**Options:**

Name | Description|
|----|------------|
|_--help_|Show this message and exit.|




## neuro logout

Log out.

**Usage:**

```bash
neuro logout [OPTIONS]
```

**Options:**

Name | Description|
|----|------------|
|_--help_|Show this message and exit.|




## neuro cp

Copy files and directories.<br/><br/>Either SOURCES or DESTINATION should have storage:// scheme. If scheme is<br/>omitted, file:// scheme is assumed.<br/><br/>Use /dev/stdin and /dev/stdout file names to copy a file from terminal and<br/>print the content of file on the storage to console.<br/>

**Usage:**

```bash
neuro cp [OPTIONS] [SOURCES]... [DESTINATION]
```

**Examples:**

```bash

# copy local files into remote storage root
neuro cp foo.txt bar/baz.dat storage:
neuro cp foo.txt bar/baz.dat -t storage:

# copy local directory `foo` into existing remote directory `bar`
neuro cp -r foo -t storage:bar

# copy the content of local directory `foo` into existing remote
# directory `bar`
neuro cp -r -T storage:foo storage:bar

# download remote file `foo.txt` into local file `/tmp/foo.txt` with
# explicit file:// scheme set
neuro cp storage:foo.txt file:///tmp/foo.txt
neuro cp -T storage:foo.txt file:///tmp/foo.txt
neuro cp storage:foo.txt file:///tmp
neuro cp storage:foo.txt -t file:///tmp

# download other user's remote file into the current directory
neuro cp storage://{username}/foo.txt .

# download only files with extension `.out` into the current directory
neuro cp storage:results/*.out .

```

**Options:**

Name | Description|
|----|------------|
|_\--exclude-from-files FILES_|A list of file names that contain patterns for exclusion files and directories. Used only for uploading. The default can be changed using the storage.cp\-exclude-from-files configuration variable documented in "neuro help user-config"|
|_--exclude_|Exclude files and directories that match the specified pattern. The default can be changed using the storage.cp\-exclude configuration variable documented in "neuro help user-config"|
|_--include_|Don't exclude files and directories that match the specified pattern. The default can be changed using the storage.cp\-exclude configuration variable documented in "neuro help user-config"|
|_\--glob / --no-glob_|Expand glob patterns in SOURCES with explicit scheme.  \[default: True]|
|_--help_|Show this message and exit.|
|_\-T, --no-target-directory_|Treat DESTINATION as a normal file.|
|_\-p, --progress / -P, --no-progress_|Show progress, on by default in TTY mode, off otherwise.|
|_\-r, --recursive_|Recursive copy, off by default|
|_\-t, --target-directory DIRECTORY_|Copy all SOURCES into DIRECTORY.|
|_\-u, --update_|Copy only when the SOURCE file is newer than the destination file or when the destination file is missing.|




## neuro ls

List directory contents.<br/><br/>By default PATH is equal user's home dir \(storage:)

**Usage:**

```bash
neuro ls [OPTIONS] [PATHS]...
```

**Options:**

Name | Description|
|----|------------|
|_\-d, --directory_|list directories themselves, not their contents.|
|_-l_|use a long listing format.|
|_--help_|Show this message and exit.|
|_\-h, --human-readable_|with -l print human readable sizes \(e.g., 2K, 540M).|
|_\-a, --all_|do not ignore entries starting with .|
|_--sort \[name &#124; size &#124; time]_|sort by given field, default is name.|




## neuro rm

Remove files or directories.<br/>

**Usage:**

```bash
neuro rm [OPTIONS] PATHS...
```

**Examples:**

```bash

neuro rm storage:foo/bar
neuro rm storage://{username}/foo/bar
neuro rm --recursive storage://{username}/foo/
neuro rm storage:foo/**/*.tmp

```

**Options:**

Name | Description|
|----|------------|
|_\--glob / --no-glob_|Expand glob patterns in PATHS  \[default: True]|
|_--help_|Show this message and exit.|
|_\-r, --recursive_|remove directories and their contents recursively|




## neuro mkdir

Make directories.

**Usage:**

```bash
neuro mkdir [OPTIONS] PATHS...
```

**Options:**

Name | Description|
|----|------------|
|_--help_|Show this message and exit.|
|_\-p, --parents_|No error if existing, make parent directories as needed|




## neuro mv

Move or rename files and directories.<br/><br/>SOURCE must contain path to the file or directory existing on the storage,<br/>and DESTINATION must contain the full path to the target file or directory.<br/>

**Usage:**

```bash
neuro mv [OPTIONS] [SOURCES]... [DESTINATION]
```

**Examples:**

```bash

# move and rename remote file
neuro mv storage:foo.txt storage:bar/baz.dat
neuro mv -T storage:foo.txt storage:bar/baz.dat

# move remote files into existing remote directory
neuro mv storage:foo.txt storage:bar/baz.dat storage:dst
neuro mv storage:foo.txt storage:bar/baz.dat -t storage:dst

# move the content of remote directory into other existing
# remote directory
neuro mv -T storage:foo storage:bar

# move remote file into other user's directory
neuro mv storage:foo.txt storage://{username}/bar.dat

# move remote file from other user's directory
neuro mv storage://{username}/foo.txt storage:bar.dat

```

**Options:**

Name | Description|
|----|------------|
|_\--glob / --no-glob_|Expand glob patterns in SOURCES  \[default: True]|
|_--help_|Show this message and exit.|
|_\-T, --no-target-directory_|Treat DESTINATION as a normal file|
|_\-t, --target-directory DIRECTORY_|Copy all SOURCES into DIRECTORY|




## neuro images

List images.

**Usage:**

```bash
neuro images [OPTIONS]
```

**Options:**

Name | Description|
|----|------------|
|_-l_|List in long format.|
|_\--full-uri_|Output full image URI.|
|_--help_|Show this message and exit.|




## neuro push

Push an image to platform registry.<br/><br/>Remote image must be URL with image:// scheme. Image names can contain tag.<br/>If tags not specified 'latest' will be used as value.<br/>

**Usage:**

```bash
neuro push [OPTIONS] LOCAL_IMAGE [REMOTE_IMAGE]
```

**Examples:**

```bash

neuro push myimage
neuro push alpine:latest image:my-alpine:production
neuro push alpine image://myfriend/alpine:shared

```

**Options:**

Name | Description|
|----|------------|
|_--help_|Show this message and exit.|
|_\-q, --quiet_|Run command in quiet mode \(DEPRECATED)|




## neuro pull

Pull an image from platform registry.<br/><br/>Remote image name must be URL with image:// scheme. Image names can contain<br/>tag.<br/>

**Usage:**

```bash
neuro pull [OPTIONS] REMOTE_IMAGE [LOCAL_IMAGE]
```

**Examples:**

```bash

neuro pull image:myimage
neuro pull image://myfriend/alpine:shared
neuro pull image://username/my-alpine:production alpine:from-registry

```

**Options:**

Name | Description|
|----|------------|
|_--help_|Show this message and exit.|
|_\-q, --quiet_|Run command in quiet mode \(DEPRECATED)|




## neuro share

Shares resource with another user.<br/><br/>URI shared resource.<br/><br/>USER username to share resource with.<br/><br/>PERMISSION sharing access right: read, write, or manage.<br/>

**Usage:**

```bash
neuro share [OPTIONS] URI USER [read|write|manage]
```

**Examples:**

```bash

neuro acl grant storage:///sample_data/ alice manage
neuro acl grant image:resnet50 bob read
neuro acl grant job:///my_job_id alice write

```

**Options:**

Name | Description|
|----|------------|
|_--help_|Show this message and exit.|


<|MERGE_RESOLUTION|>--- conflicted
+++ resolved
@@ -424,57 +424,6 @@
 |_--entrypoint TEXT_|Executable entrypoint in the container \(note that it overwrites `ENTRYPOINT` and `CMD` instructions of the docker image)|
 |_\-e, --env VAR=VAL_|Set environment variable in container Use multiple options to define more than one variable|
 |_\--env-file PATH_|File with environment variables to pass|
-<<<<<<< HEAD
-|_\--restart \[never &#124; on-failure &#124; always]_|Restart policy to apply when a job exits  \[default: never]|
-|_\--life-span TIMEDELTA_|Optional job run-time limit in the format '1d2h3m4s' \(some parts may be missing). Set '0' to disable. Default value '1d' can be changed in the user config.|
-|_\--wait-start / --no-wait-start_|Wait for a job start or failure  \[default: True]|
-|_\--pass-config / --no-pass-config_|Upload neuro config to the job  \[default: False]|
-|_\--port-forward LOCAL\_PORT:REMOTE_RORT_|Forward port\(s) of a running job to local port\(s) \(use multiple times for forwarding several ports)|
-|_--browse_|Open a job's URL in a web browser|
-|_--detach_|Don't attach to job logs and don't wait for exit code|
-|_\-t, --tty / -T, --no-tty_|Allocate a TTY, can be useful for interactive jobs. By default is on if the command is executed from a terminal, non-tty mode is used if executed from a script.|
-|_--help_|Show this message and exit.|
-
-
-
-
-### neuro job submit
-
-Submit an image to run on the cluster.<br/><br/>IMAGE container image name.<br/><br/>CMD list will be passed as commands to model container.<br/>
-
-**Usage:**
-
-```bash
-neuro job submit [OPTIONS] IMAGE [CMD]...
-```
-
-**Examples:**
-
-```bash
-
-# Starts a container pytorch:latest with two paths mounted. Directory /q1/
-# is mounted in read only mode to /qm directory within container.
-# Directory /mod mounted to /mod directory in read-write mode.
-neuro submit --volume storage:/q1:/qm:ro --volume storage:/mod:/mod:rw pytorch:latest
-
-# Starts a container using the custom image my-ubuntu:latest stored in neuromation
-# registry, run /script.sh and pass arg1 arg2 arg3 as its arguments:
-neuro submit image:my-ubuntu:latest --entrypoint=/script.sh arg1 arg2 arg3
-
-```
-
-**Options:**
-
-Name | Description|
-|----|------------|
-|_\-g, --gpu NUMBER_|Number of GPUs to request  \[default: 0]|
-|_\--gpu-model MODEL_|GPU to use  \[default: nvidia\-tesla-k80]|
-|_\--tpu-type TYPE_|TPU type to use|
-|_\--tpu-sw-version VERSION_|Requested TPU software version|
-|_\-c, --cpu NUMBER_|Number of CPUs to request  \[default: 0.1]|
-|_\-m, --memory AMOUNT_|Memory amount to request  \[default: 1G]|
-=======
->>>>>>> 78851db4
 |_\-x, --extshm / -X, --no-extshm_|Request extended '/dev/shm' space  \[default: True]|
 |_--help_|Show this message and exit.|
 |_--http PORT_|Enable HTTP port forwarding to container  \[default: 80]|
@@ -482,19 +431,11 @@
 |_\--life-span TIMEDELTA_|Optional job run-time limit in the format '1d2h3m4s' \(some parts may be missing). Set '0' to disable. Default value '1d' can be changed in the user config.|
 |_\-n, --name NAME_|Optional job name|
 |_\--pass-config / --no-pass-config_|Upload neuro config to the job  \[default: False]|
+|_\--port-forward LOCAL\_PORT:REMOTE_RORT_|Forward port\(s) of a running job to local port\(s) \(use multiple times for forwarding several ports)|
 |_\-s, --preset PRESET_|Predefined resource configuration \(to see available values, run `neuro config show`)|
 |_\-q, --quiet_|Run command in quiet mode \(DEPRECATED)|
 |_\--restart \[never &#124; on-failure &#124; always]_|Restart policy to apply when a job exits  \[default: never]|
-<<<<<<< HEAD
-|_\--life-span TIMEDELTA_|Optional job run-time limit in the format '1d2h3m4s' \(some parts may be missing). Set '0' to disable. Default value '1d' can be changed in the user config.|
-|_\--wait-start / --no-wait-start_|Wait for a job start or failure  \[default: True]|
-|_\--pass-config / --no-pass-config_|Upload neuro config to the job  \[default: False]|
-|_\--port-forward LOCAL\_PORT:REMOTE_RORT_|Forward port\(s) of a running job to local port\(s) \(use multiple times for forwarding several ports)|
-|_--browse_|Open a job's URL in a web browser|
-|_--detach_|Don't attach to job logs and don't wait for exit code|
-=======
 |_--tag TAG_|Optional job tag, multiple values allowed|
->>>>>>> 78851db4
 |_\-t, --tty / -T, --no-tty_|Allocate a TTY, can be useful for interactive jobs. By default is on if the command is executed from a terminal, non-tty mode is used if executed from a script.|
 |_\-v, --volume MOUNT_|Mounts directory from vault into container. Use multiple options to mount more than one volume. --volume=HOME is an alias for storage::/var/storage/home:rw and storage://neuromation/public:/var/storage/neuromation:ro|
 |_\--wait-start / --no-wait-start_|Wait for a job start or failure  \[default: True]|
@@ -651,7 +592,6 @@
 Name | Description|
 |----|------------|
 |_--help_|Show this message and exit.|
-|_\--no-key-check_|Disable host key checks. Should be used with caution.|
 
 
 
@@ -776,8 +716,8 @@
 
 Name | Description|
 |----|------------|
+|_--help_|Show this message and exit.|
 |_\--port-forward LOCAL\_PORT:REMOTE_RORT_|Forward port\(s) of a running job to local port\(s) \(use multiple times for forwarding several ports)|
-|_--help_|Show this message and exit.|
 
 
 
@@ -1910,57 +1850,6 @@
 |_--entrypoint TEXT_|Executable entrypoint in the container \(note that it overwrites `ENTRYPOINT` and `CMD` instructions of the docker image)|
 |_\-e, --env VAR=VAL_|Set environment variable in container Use multiple options to define more than one variable|
 |_\--env-file PATH_|File with environment variables to pass|
-<<<<<<< HEAD
-|_\--restart \[never &#124; on-failure &#124; always]_|Restart policy to apply when a job exits  \[default: never]|
-|_\--life-span TIMEDELTA_|Optional job run-time limit in the format '1d2h3m4s' \(some parts may be missing). Set '0' to disable. Default value '1d' can be changed in the user config.|
-|_\--wait-start / --no-wait-start_|Wait for a job start or failure  \[default: True]|
-|_\--pass-config / --no-pass-config_|Upload neuro config to the job  \[default: False]|
-|_\--port-forward LOCAL\_PORT:REMOTE_RORT_|Forward port\(s) of a running job to local port\(s) \(use multiple times for forwarding several ports)|
-|_--browse_|Open a job's URL in a web browser|
-|_--detach_|Don't attach to job logs and don't wait for exit code|
-|_\-t, --tty / -T, --no-tty_|Allocate a TTY, can be useful for interactive jobs. By default is on if the command is executed from a terminal, non-tty mode is used if executed from a script.|
-|_--help_|Show this message and exit.|
-
-
-
-
-## neuro submit
-
-Submit an image to run on the cluster.<br/><br/>IMAGE container image name.<br/><br/>CMD list will be passed as commands to model container.<br/>
-
-**Usage:**
-
-```bash
-neuro submit [OPTIONS] IMAGE [CMD]...
-```
-
-**Examples:**
-
-```bash
-
-# Starts a container pytorch:latest with two paths mounted. Directory /q1/
-# is mounted in read only mode to /qm directory within container.
-# Directory /mod mounted to /mod directory in read-write mode.
-neuro submit --volume storage:/q1:/qm:ro --volume storage:/mod:/mod:rw pytorch:latest
-
-# Starts a container using the custom image my-ubuntu:latest stored in neuromation
-# registry, run /script.sh and pass arg1 arg2 arg3 as its arguments:
-neuro submit image:my-ubuntu:latest --entrypoint=/script.sh arg1 arg2 arg3
-
-```
-
-**Options:**
-
-Name | Description|
-|----|------------|
-|_\-g, --gpu NUMBER_|Number of GPUs to request  \[default: 0]|
-|_\--gpu-model MODEL_|GPU to use  \[default: nvidia\-tesla-k80]|
-|_\--tpu-type TYPE_|TPU type to use|
-|_\--tpu-sw-version VERSION_|Requested TPU software version|
-|_\-c, --cpu NUMBER_|Number of CPUs to request  \[default: 0.1]|
-|_\-m, --memory AMOUNT_|Memory amount to request  \[default: 1G]|
-=======
->>>>>>> 78851db4
 |_\-x, --extshm / -X, --no-extshm_|Request extended '/dev/shm' space  \[default: True]|
 |_--help_|Show this message and exit.|
 |_--http PORT_|Enable HTTP port forwarding to container  \[default: 80]|
@@ -1968,19 +1857,11 @@
 |_\--life-span TIMEDELTA_|Optional job run-time limit in the format '1d2h3m4s' \(some parts may be missing). Set '0' to disable. Default value '1d' can be changed in the user config.|
 |_\-n, --name NAME_|Optional job name|
 |_\--pass-config / --no-pass-config_|Upload neuro config to the job  \[default: False]|
+|_\--port-forward LOCAL\_PORT:REMOTE_RORT_|Forward port\(s) of a running job to local port\(s) \(use multiple times for forwarding several ports)|
 |_\-s, --preset PRESET_|Predefined resource configuration \(to see available values, run `neuro config show`)|
 |_\-q, --quiet_|Run command in quiet mode \(DEPRECATED)|
 |_\--restart \[never &#124; on-failure &#124; always]_|Restart policy to apply when a job exits  \[default: never]|
-<<<<<<< HEAD
-|_\--life-span TIMEDELTA_|Optional job run-time limit in the format '1d2h3m4s' \(some parts may be missing). Set '0' to disable. Default value '1d' can be changed in the user config.|
-|_\--wait-start / --no-wait-start_|Wait for a job start or failure  \[default: True]|
-|_\--pass-config / --no-pass-config_|Upload neuro config to the job  \[default: False]|
-|_\--port-forward LOCAL\_PORT:REMOTE_RORT_|Forward port\(s) of a running job to local port\(s) \(use multiple times for forwarding several ports)|
-|_--browse_|Open a job's URL in a web browser|
-|_--detach_|Don't attach to job logs and don't wait for exit code|
-=======
 |_--tag TAG_|Optional job tag, multiple values allowed|
->>>>>>> 78851db4
 |_\-t, --tty / -T, --no-tty_|Allocate a TTY, can be useful for interactive jobs. By default is on if the command is executed from a terminal, non-tty mode is used if executed from a script.|
 |_\-v, --volume MOUNT_|Mounts directory from vault into container. Use multiple options to mount more than one volume. --volume=HOME is an alias for storage::/var/storage/home:rw and storage://neuromation/public:/var/storage/neuromation:ro|
 |_\--wait-start / --no-wait-start_|Wait for a job start or failure  \[default: True]|
@@ -2118,7 +1999,6 @@
 Name | Description|
 |----|------------|
 |_--help_|Show this message and exit.|
-|_\--no-key-check_|Disable host key checks. Should be used with caution.|
 
 
 
@@ -2137,8 +2017,8 @@
 
 Name | Description|
 |----|------------|
+|_--help_|Show this message and exit.|
 |_\--port-forward LOCAL\_PORT:REMOTE_RORT_|Forward port\(s) of a running job to local port\(s) \(use multiple times for forwarding several ports)|
-|_--help_|Show this message and exit.|
 
 
 
