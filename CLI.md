--- conflicted
+++ resolved
@@ -1548,10 +1548,6 @@
 | _[neuro config login-headless](#neuro-config-login-headless)_| Log into Neuro Platform in non-GUI environ |
 | _[neuro config show](#neuro-config-show)_| Print current settings |
 | _[neuro config show-token](#neuro-config-show-token)_| Print current authorization token |
-<<<<<<< HEAD
-| _[neuro config show-quota](#neuro-config-show-quota)_| Print quota for an active cluster |
-=======
->>>>>>> a24f67c4
 | _[neuro config aliases](#neuro-config-aliases)_| List available command aliases |
 | _[neuro config get-clusters](#neuro-config-get-clusters)_| List available clusters |
 | _[neuro config switch-cluster](#neuro-config-switch-cluster)_| Switch the active cluster |
@@ -1656,28 +1652,6 @@
 
 
 
-<<<<<<< HEAD
-### neuro config show-quota
-
-Print quota for an active cluster.
-
-**Usage:**
-
-```bash
-neuro config show-quota [OPTIONS] [USER]
-```
-
-**Options:**
-
-Name | Description|
-|----|------------|
-|_--help_|Show this message and exit.|
-
-
-
-
-=======
->>>>>>> a24f67c4
 ### neuro config aliases
 
 List available command aliases.
