import pytest
from yarl import URL

from neuromation.cli.formatter import (
    BaseFormatter,
    JobListFormatter,
    JobStatusFormatter,
    OutputFormatter,
<<<<<<< HEAD
    StorageLsFormatter,
=======
    ResourcesFormatter,
>>>>>>> bd9ce51f
)
from neuromation.clientv2 import (
    Container,
    FileStatus,
    JobDescription,
    JobStatus,
    JobStatusHistory,
    Resources,
)


TEST_JOB_STATUS = "pending"
TEST_JOB_ID = "job-ad09fe07-0c64-4d32-b477-3b737d215621"


@pytest.fixture
def job_descr():
    return JobDescription(
        status=TEST_JOB_STATUS,
        id=TEST_JOB_ID,
        owner="owner",
        history=JobStatusHistory(
            status=JobStatus.PENDING,
            reason="ErrorReason",
            description="ErrorDesc",
            created_at="2018-09-25T12:28:21.298672+00:00",
            started_at="2018-09-25T12:28:59.759433+00:00",
            finished_at="2018-09-25T12:28:59.759433+00:00",
        ),
        container=Container(
            image="ubuntu:latest", resources=Resources.create(0.1, 0, None, None, False)
        ),
        is_preemptible=True,
    )


class TestOutputFormatter:
    def test_quiet(self, job_descr):
        assert OutputFormatter.format_job(job_descr, quiet=True) == TEST_JOB_ID

    def test_non_quiet(self, job_descr) -> None:
        expected = (
            f"Job ID: {TEST_JOB_ID} Status: {TEST_JOB_STATUS}\n"
            + f"Shortcuts:\n"
            + f"  neuro job status {TEST_JOB_ID}  # check job status\n"
            + f"  neuro job monitor {TEST_JOB_ID} # monitor job stdout\n"
            + f"  neuro job kill {TEST_JOB_ID}    # kill job"
        )
        assert OutputFormatter.format_job(job_descr, quiet=False) == expected


class TestJobOutputFormatter:
    def test_pending_job(self) -> None:
        description = JobDescription(
            status=JobStatus.FAILED,
            owner="test-user",
            id="test-job",
            description="test job description",
            http_url=URL("http://local.host.test/"),
            ssh_server=URL("ssh://local.host.test:22/"),
            history=JobStatusHistory(
                status=JobStatus.PENDING,
                reason="ErrorReason",
                description="ErrorDesc",
                created_at="2018-09-25T12:28:21.298672+00:00",
                started_at="2018-09-25T12:28:59.759433+00:00",
                finished_at="2018-09-25T12:28:59.759433+00:00",
            ),
            container=Container(
                command="test-command",
                image="test-image",
                resources=Resources.create(0.1, 0, None, None, False),
            ),
            is_preemptible=True,
        )

        status = JobStatusFormatter.format_job_status(description)
        resource_formatter = ResourcesFormatter()
        assert (
            status == "Job: test-job\n"
            "Owner: test-user\n"
            "Description: test job description\n"
            "Status: failed (ErrorReason)\n"
            "Image: test-image\n"
            "Command: test-command\n"
            f"{resource_formatter.format_resources(description.container.resources)}\n"
            "Http URL: http://local.host.test/\n"
            "Created: 2018-09-25T12:28:21.298672+00:00\n"
            "Started: 2018-09-25T12:28:59.759433+00:00\n"
            "Finished: 2018-09-25T12:28:59.759433+00:00\n"
            "===Description===\n"
            "ErrorDesc\n================="
        )

    def test_pending_job_no_reason(self) -> None:
        description = JobDescription(
            status=JobStatus.PENDING,
            id="test-job",
            description="test job description",
            history=JobStatusHistory(
                status=JobStatus.PENDING,
                reason=None,
                description=None,
                created_at="2018-09-25T12:28:21.298672+00:00",
                started_at=None,
                finished_at=None,
            ),
            container=Container(
                command="test-command",
                image="test-image",
                resources=Resources.create(0.1, 0, None, None, False),
            ),
            is_preemptible=True,
            owner="owner",
        )

        status = JobStatusFormatter.format_job_status(description)
        resource_formatter = ResourcesFormatter()
        assert (
            status == "Job: test-job\n"
            "Owner: owner\n"
            "Description: test job description\n"
            "Status: pending\n"
            "Image: test-image\n"
            "Command: test-command\n"
            f"{resource_formatter.format_resources(description.container.resources)}\n"
            "Created: 2018-09-25T12:28:21.298672+00:00"
        )

    def test_pending_job_with_reason(self) -> None:
        description = JobDescription(
            status=JobStatus.PENDING,
            id="test-job",
            description="test job description",
            history=JobStatusHistory(
                status=JobStatus.PENDING,
                reason="ContainerCreating",
                description=None,
                created_at="2018-09-25T12:28:21.298672+00:00",
                started_at=None,
                finished_at=None,
            ),
            container=Container(
                image="test-image",
                command="test-command",
                resources=Resources.create(0.1, 0, None, None, False),
            ),
            is_preemptible=True,
            owner="owner",
        )

        status = JobStatusFormatter.format_job_status(description)
        resource_formatter = ResourcesFormatter()
        assert (
            status == "Job: test-job\n"
            "Owner: owner\n"
            "Description: test job description\n"
            "Status: pending (ContainerCreating)\n"
            "Image: test-image\n"
            "Command: test-command\n"
            f"{resource_formatter.format_resources(description.container.resources)}\n"
            "Created: 2018-09-25T12:28:21.298672+00:00"
        )

    def test_pending_job_no_description(self) -> None:
        description = JobDescription(
            status=JobStatus.PENDING,
            id="test-job",
            description=None,
            history=JobStatusHistory(
                status=JobStatus.PENDING,
                reason="ContainerCreating",
                description=None,
                created_at="2018-09-25T12:28:21.298672+00:00",
                started_at=None,
                finished_at=None,
            ),
            container=Container(
                image="test-image",
                command="test-command",
                resources=Resources.create(0.1, 0, None, None, False),
            ),
            is_preemptible=True,
            owner="owner",
        )

        status = JobStatusFormatter.format_job_status(description)
        resource_formatter = ResourcesFormatter()
        assert (
            status == "Job: test-job\n"
            "Owner: owner\n"
            "Status: pending (ContainerCreating)\n"
            "Image: test-image\n"
            "Command: test-command\n"
            f"{resource_formatter.format_resources(description.container.resources)}\n"
            "Created: 2018-09-25T12:28:21.298672+00:00"
        )


class TestBaseFormatter:
    def test_truncate_string(self):
        truncate = BaseFormatter()._truncate_string
        assert truncate(None, 15) == ""
        assert truncate("", 15) == ""
        assert truncate("not truncated", 15) == "not truncated"
        assert truncate("A" * 10, 1) == "..."
        assert truncate("A" * 10, 3) == "..."
        assert truncate("A" * 10, 5) == "AA..."
        assert truncate("A" * 6, 5) == "AA..."
        assert truncate("A" * 7, 5) == "AA..."
        assert truncate("A" * 10, 10) == "A" * 10
        assert truncate("A" * 15, 10) == "A" * 4 + "..." + "A" * 3

    def test_wrap_string(self):
        wrap = BaseFormatter()._wrap
        assert wrap("123") == "'123'"
        assert wrap(" ") == "' '"
        assert wrap("") == "''"
        assert wrap(None) == "''"
        assert wrap(r"\0") == "'\\0'"


class TestJobListFormatter:
    quiet = JobListFormatter(quiet=True)
    loud = JobListFormatter(quiet=False)

    def test_header_line_quiet_and_non_quiet(self):
        expected = "\t".join(
            [
                f"{'ID':<40}",
                f"{'STATUS':<10}",
                f"{'IMAGE':<15}",
                f"{'DESCRIPTION':<50}",
                f"{'COMMAND':<50}",
            ]
        )
        assert self.loud._format_header_line() == expected
        assert self.quiet._format_header_line() == expected

    @pytest.mark.parametrize("number_of_jobs", [0, 1, 2, 10, 10000])
    def test_format_jobs_quiet(self, number_of_jobs):
        jobs = [
            JobDescription(
                status=JobStatus.RUNNING,
                id=f"test-job-{index}",
                description=f"test-description-{index}",
                history=JobStatusHistory(
                    status=JobStatus.PENDING,
                    reason="ContainerCreating",
                    description=None,
                    created_at="2018-09-25T12:28:21.298672+00:00",
                    started_at=None,
                    finished_at=None,
                ),
                container=Container(
                    image=f"test-image-{index}",
                    command=f"test-command-{index}",
                    resources=Resources.create(0.1, 0, None, None, False),
                ),
                is_preemptible=True,
                owner="owner",
            )
            for index in range(number_of_jobs)
        ]

        def format_expected_job_line(index):
            return f"test-job-{index}".ljust(40)

        expected = "\n".join(
            [format_expected_job_line(index) for index in range(number_of_jobs)]
        )
        assert self.quiet.format_jobs(jobs) == expected, expected

    @pytest.mark.parametrize("number_of_jobs", [0, 1, 2, 10, 100, 1000])
    def test_format_jobs_non_quiet(self, number_of_jobs):
        jobs = [
            JobDescription(
                status=JobStatus.RUNNING,
                id=f"test-job-{index}",
                description=f"test-description-{index}",
                history=JobStatusHistory(
                    status=JobStatus.PENDING,
                    reason="ContainerCreating",
                    description=None,
                    created_at="2018-09-25T12:28:21.298672+00:00",
                    started_at=None,
                    finished_at=None,
                ),
                container=Container(
                    image=f"test-image-{index}",
                    command=f"test-command-{index}",
                    resources=Resources.create(0.1, 0, None, None, False),
                ),
                is_preemptible=True,
                owner="owner",
            )
            for index in range(number_of_jobs)
        ]

        def format_expected_job_line(index):
            return "\t".join(
                [
                    f"test-job-{index}".ljust(40),
                    f"running".ljust(10),
                    f"test-image-{index}".ljust(15),
                    f"'test-description-{index}'".ljust(50),
                    f"'test-command-{index}'".ljust(50),
                ]
            )

        expected = "\n".join(
            [self.loud._format_header_line()]
            + [format_expected_job_line(index) for index in range(number_of_jobs)]
        )
        assert self.loud.format_jobs(jobs) == expected

    def test_format_jobs_description_filter(self):
        jobs = [
            JobDescription(
                status=JobStatus.RUNNING,
                id=f"test-job-{index}",
                description=f"test-description-{index}",
                history=JobStatusHistory(
                    status=JobStatus.PENDING,
                    reason="ContainerCreating",
                    description=None,
                    created_at="2018-09-25T12:28:21.298672+00:00",
                    started_at=None,
                    finished_at=None,
                ),
                container=Container(
                    image=f"test-image-{index}",
                    command=f"test-command-{index}",
                    resources=Resources.create(0.1, 0, None, None, False),
                ),
                is_preemptible=True,
                owner="owner",
            )
            for index in range(2)
        ]

        def format_expected_job_line(index):
            return f"test-job-{index}".ljust(40)

        expected = "\n".join([format_expected_job_line(0)])
        assert (
            self.quiet.format_jobs(jobs, description="test-description-0") == expected
        ), expected


<<<<<<< HEAD
def test_neuro_store_ls__normal():
    expected = (
        "file           11             file1\n"
        + "file           12             file2\n"
        + "directory      0              dir1"
    )
    assert (
        StorageLsFormatter().format_ls(
            [
                FileStatus("file1", 11, "FILE", 2018, "read"),
                FileStatus("file2", 12, "FILE", 2018, "write"),
                FileStatus("dir1", 0, "DIRECTORY", 2018, "manage"),
            ]
        )
        == expected
    )


def test_neuro_store_ls__empty():
    assert StorageLsFormatter().format_ls([]) == ""
=======
class TestResourcesFormatter:
    def test_tiny_container(self) -> None:
        resources = Resources.create(
            cpu=0.1, gpu=0, gpu_model=None, memory=16, extshm=False
        )
        resource_formatter = ResourcesFormatter()
        assert (
            resource_formatter.format_resources(resources) == "Resources:\n"
            "  Memory: 16 MB\n"
            "  CPU: 0.1"
        )

    def test_gpu_container(self) -> None:
        resources = Resources.create(
            cpu=2, gpu=1, gpu_model="nvidia-tesla-p4", memory=1024, extshm=False
        )
        resource_formatter = ResourcesFormatter()
        assert (
            resource_formatter.format_resources(resources) == "Resources:\n"
            "  Memory: 1024 MB\n"
            "  CPU: 2.0\n"
            "  GPU: 1.0 x nvidia-tesla-p4"
        )

    def test_shm_container(self) -> None:
        resources = Resources.create(
            cpu=0.1, gpu=0, gpu_model=None, memory=16, extshm=True
        )
        resource_formatter = ResourcesFormatter()
        assert (
            resource_formatter.format_resources(resources) == "Resources:\n"
            "  Memory: 16 MB\n"
            "  CPU: 0.1\n"
            "  Additional: Extended SHM space"
        )
>>>>>>> bd9ce51f
<|MERGE_RESOLUTION|>--- conflicted
+++ resolved
@@ -6,11 +6,8 @@
     JobListFormatter,
     JobStatusFormatter,
     OutputFormatter,
-<<<<<<< HEAD
+    ResourcesFormatter,
     StorageLsFormatter,
-=======
-    ResourcesFormatter,
->>>>>>> bd9ce51f
 )
 from neuromation.clientv2 import (
     Container,
@@ -361,28 +358,28 @@
         ), expected
 
 
-<<<<<<< HEAD
-def test_neuro_store_ls__normal():
-    expected = (
-        "file           11             file1\n"
-        + "file           12             file2\n"
-        + "directory      0              dir1"
-    )
-    assert (
-        StorageLsFormatter().format_ls(
-            [
-                FileStatus("file1", 11, "FILE", 2018, "read"),
-                FileStatus("file2", 12, "FILE", 2018, "write"),
-                FileStatus("dir1", 0, "DIRECTORY", 2018, "manage"),
-            ]
-        )
-        == expected
-    )
-
-
-def test_neuro_store_ls__empty():
-    assert StorageLsFormatter().format_ls([]) == ""
-=======
+class TestLSFormatter:
+    def test_neuro_store_ls_normal(self):
+        expected = (
+            "file           11             file1\n"
+            + "file           12             file2\n"
+            + "directory      0              dir1"
+        )
+        assert (
+            StorageLsFormatter().format_ls(
+                [
+                    FileStatus("file1", 11, "FILE", 2018, "read"),
+                    FileStatus("file2", 12, "FILE", 2018, "write"),
+                    FileStatus("dir1", 0, "DIRECTORY", 2018, "manage"),
+                ]
+            )
+            == expected
+        )
+
+    def test_neuro_store_ls_empty(self):
+        assert StorageLsFormatter().format_ls([]) == ""
+
+
 class TestResourcesFormatter:
     def test_tiny_container(self) -> None:
         resources = Resources.create(
@@ -417,5 +414,4 @@
             "  Memory: 16 MB\n"
             "  CPU: 0.1\n"
             "  Additional: Extended SHM space"
-        )
->>>>>>> bd9ce51f
+        )