--- conflicted
+++ resolved
@@ -4,19 +4,8 @@
 import pytest
 
 import neuromation
-<<<<<<< HEAD
-from neuromation.client import FileStatusType
-from tests.e2e.test_e2e_utils import (
-    Status,
-    assert_job_state,
-    wait_job_change_state_from,
-    wait_job_change_state_to,
-)
-from tests.e2e.utils import FILE_SIZE_B, UBUNTU_IMAGE_NAME, output_to_files
-=======
 from neuromation.client import JobStatus
 from tests.e2e.utils import FILE_SIZE_B, UBUNTU_IMAGE_NAME
->>>>>>> a3567d39
 
 
 @pytest.mark.e2e
@@ -95,12 +84,12 @@
 
 
 @pytest.mark.e2e
-<<<<<<< HEAD
+def test_e2e_shm_run_without(helper, run_cli):
 @pytest.mark.parametrize(
     "switch,expected",
     [["--extshm", True], ["--no-extshm", False], [None, True]],  # default is enabled
 )
-def test_e2e_shm_switch(switch, expected, run):
+def test_e2e_shm_switch(switch, expected, helper, run_cli):
     # Start the df test job
     bash_script = "/bin/df --block-size M --output=target,avail /dev/shm | grep 64M"
     command = f"bash -c '{bash_script}'"
@@ -118,71 +107,14 @@
     if switch is not None:
         arguments.append(switch)
     arguments += [UBUNTU_IMAGE_NAME, command]
-    captured = run(arguments)
+    captured = run_cli(arguments)
 
     out = captured.out
     job_id = re.match("Job ID: (.+) Status:", out).group(1)
     if expected:
-        wait_job_change_state_to(run, job_id, Status.FAILED, Status.SUCCEEDED)
+        helper.wait_job_change_state_to(run, job_id, JobStatus.FAILED, JobStatus.SUCCEEDED)
     else:
-        wait_job_change_state_to(run, job_id, Status.SUCCEEDED, Status.FAILED)
-=======
-def test_e2e_shm_run_without(helper, run_cli):
-    # Start the df test job
-    bash_script = "/bin/df --block-size M --output=target,avail /dev/shm | grep 64M"
-    command = f"bash -c '{bash_script}'"
-    captured = run_cli(
-        [
-            "job",
-            "submit",
-            "-m",
-            "20M",
-            "-c",
-            "0.1",
-            "-g",
-            "0",
-            "--non-preemptible",
-            UBUNTU_IMAGE_NAME,
-            command,
-        ]
-    )
-
-    out = captured.out
-    job_id = re.match("Job ID: (.+) Status:", out).group(1)
-    helper.wait_job_change_state_from(job_id, JobStatus.PENDING)
-    helper.wait_job_change_state_from(job_id, JobStatus.RUNNING)
-
-    helper.assert_job_state(job_id, JobStatus.SUCCEEDED)
-
-
-@pytest.mark.e2e
-def test_e2e_shm_run_with(helper, run_cli):
-    # Start the df test job
-    bash_script = "/bin/df --block-size M --output=target,avail /dev/shm | grep 64M"
-    command = f"bash -c '{bash_script}'"
-    captured = run_cli(
-        [
-            "job",
-            "submit",
-            "-x",
-            "-m",
-            "20M",
-            "-c",
-            "0.1",
-            "-g",
-            "0",
-            "--non-preemptible",
-            UBUNTU_IMAGE_NAME,
-            command,
-        ]
-    )
-    out = captured.out
-    job_id = re.match("Job ID: (.+) Status:", out).group(1)
-    helper.wait_job_change_state_from(job_id, JobStatus.PENDING)
-    helper.wait_job_change_state_from(job_id, JobStatus.RUNNING)
-
-    helper.assert_job_state(job_id, JobStatus.FAILED)
->>>>>>> a3567d39
+        helper.wait_job_change_state_to(run, job_id, JobStatus.SUCCEEDED, JobStatus.FAILED)
 
 
 @pytest.mark.e2e
