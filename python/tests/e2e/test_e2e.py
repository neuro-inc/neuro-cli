--- conflicted
+++ resolved
@@ -8,11 +8,8 @@
 
 import pytest
 
-<<<<<<< HEAD
-=======
 import neuromation
 from tests.e2e.conftest import hash_hex
->>>>>>> ad131c21
 from tests.e2e.test_e2e_utils import wait_for_job_to_change_state_to
 from tests.e2e.utils import (
     UBUNTU_IMAGE_NAME,
@@ -104,19 +101,9 @@
     assert captured.out == f"storage://{_path}\n"
 
     # Ensure output of ls - empty directory shall print nothing.
-<<<<<<< HEAD
-    @attempt()
-    def dir_must_be_empty():
-        _, captured = run(["store", "ls", f"storage://{_path}"])
-        assert not captured.err
-        assert captured.out.isspace()
-
-    dir_must_be_empty()
-=======
     _, captured = run(["store", "ls", f"storage://{_path}"])
     assert not captured.err
     assert not captured.out
->>>>>>> ad131c21
 
     # Remove test dir
     check_rmdir_on_storage(run, _path)
@@ -235,28 +222,17 @@
     check_upload_file_to_storage(run, "foo", _path, file)
 
     # Confirm file has been uploaded
-<<<<<<< HEAD
     check_file_exists_on_storage(run, "foo", _path, FILE_SIZE_B)
-=======
-    _, captured = run(["store", "ls", f"storage://{_path}"])
-    captured_output_list = captured.out.split("\n")
-    expected_line = format_list(type="file", size=FILE_SIZE_B, name="foo")
-    assert expected_line in captured_output_list
-
-    assert not captured.err
->>>>>>> ad131c21
 
     # Download into local file and confirm checksum
     check_file_on_storage_checksum(run, "foo", _path, checksum, tmpdir, "bar")
 
     # Download into local dir and confirm checksum
-    @attempt()
-    def check_file_on_storage_checksum_custom_download():
-        _local = join(tmpdir, "downloaddir")
-        _local_file = join(_local, "foo")
-        tmpdir.mkdir("downloaddir")
-        _, captured = run(["store", "cp", f"storage://{_path}/foo", _local])
-        assert hash_hex(_local_file) == checksum
+    _local = join(tmpdir, "bardir")
+    _local_file = join(_local, "foo")
+    tmpdir.mkdir("bardir")
+    _, captured = run(["store", "cp", f"storage://{_path}/foo", _local])
+    assert hash_hex(_local_file) == checksum
 
     check_file_on_storage_checksum_custom_download()
 
@@ -264,16 +240,12 @@
     check_rename_file_on_storage(run, "foo", _path, "bar", _path)
 
     # Confirm file has been renamed
-<<<<<<< HEAD
-    check_file_exists_on_storage(run, "bar", _path, FILE_SIZE_B)
-=======
     _, captured = run(["store", "ls", f"storage://{_path}"])
     captured_output_list = captured.out.split("\n")
     assert not captured.err
     expected_line = format_list(type="file", size=FILE_SIZE_B, name="bar")
     assert expected_line in captured_output_list
     assert "foo" not in captured_output_list
->>>>>>> ad131c21
 
     # Rename directory on the storage
     _dir2 = f"e2e-{uuid()}"
