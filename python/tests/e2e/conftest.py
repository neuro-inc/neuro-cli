import asyncio
import hashlib
import logging
import os
import re
import sys
import tempfile
from collections import namedtuple
from contextlib import suppress
from dataclasses import replace
from hashlib import sha1
from os.path import join
from pathlib import Path
from time import sleep, time
<<<<<<< HEAD
from typing import List
=======
from typing import List, Optional
>>>>>>> 5fa3034c
from uuid import uuid4 as uuid

import aiohttp
import pytest
from yarl import URL

from neuromation.cli import main, rc
from neuromation.cli.command_progress_report import ProgressBase
from neuromation.cli.const import EX_IOERR, EX_OK, EX_OSFILE
from neuromation.client import (
    FileStatusType,
    JobDescription,
    JobStatus,
    ResourceNotFound,
)
from neuromation.utils import run
<<<<<<< HEAD
from tests.e2e.utils import FILE_SIZE_B, RC_TEXT
=======
from tests.e2e.utils import (
    FILE_SIZE_B,
    JOB_TINY_CONTAINER_PARAMS,
    NGINX_IMAGE_NAME,
    RC_TEXT,
    JobWaitStateStopReached,
)
>>>>>>> 5fa3034c


JOB_TIMEOUT = 60 * 5
JOB_WAIT_SLEEP_SECONDS = 2
JOB_OUTPUT_TIMEOUT = 60 * 5
JOB_OUTPUT_SLEEP_SECONDS = 2
STORAGE_MAX_WAIT = 60
CLI_MAX_WAIT = 180
NETWORK_TIMEOUT = 60.0 * 3

DUMMY_PROGRESS = ProgressBase.create_progress(False)

log = logging.getLogger(__name__)

job_id_pattern = re.compile(
    # pattern for UUID v4 taken here: https://stackoverflow.com/a/38191078
    r"(job-[0-9a-f]{8}-[0-9a-f]{4}-[4][0-9a-f]{3}-[89ab][0-9a-f]{3}-[0-9a-f]{12})",
    re.IGNORECASE,
)


@pytest.fixture
def loop():
    loop = asyncio.new_event_loop()
    asyncio.set_event_loop(loop)
    yield loop
    loop.run_until_complete(loop.shutdown_asyncgens())
    loop.close()


class TestRetriesExceeded(Exception):
    pass


SysCap = namedtuple("SysCap", "out err")


@pytest.fixture
def loop():
    loop = asyncio.new_event_loop()
    asyncio.set_event_loop(loop)
    yield loop
    loop.run_until_complete(loop.shutdown_asyncgens())
    loop.close()


async def _run_async(coro, helper, *args, **kwargs):
    await helper._config.post_init()
    try:
        return await coro(helper, *args, **kwargs)
    finally:
        await helper._config.close()
        if sys.platform == "win32":
            await asyncio.sleep(0.2)
        else:
            await asyncio.sleep(0.05)


def run_async(coro):
    def wrapper(helper, *args, **kwargs):
        if sys.platform == "win32":
            asyncio.set_event_loop_policy(asyncio.WindowsProactorEventLoopPolicy())
        return run(_run_async(coro, helper, *args, **kwargs))

    return wrapper


class Helper:
    def __init__(self, config: rc.Config, capfd, monkeypatch, tmp_path: Path):
        try:
            loop = asyncio.get_event_loop()
            assert not loop.is_running()
        except RuntimeError:
            pass  # loop is None
        self._config = config
        self._capfd = capfd
        self._mp = monkeypatch
        self._tmp = tmp_path
        self._tmpstorage = "storage:" + str(uuid()) + "/"
        self._executed_jobs = []
        self.mkdir("")

    def close(self):
        if self._tmpstorage is not None:
            with suppress(Exception):
                self.rm("")
            self._tmpstorage = None
        if self._executed_jobs:
            with suppress(Exception):
                with suppress(Exception):
                    self.run_cli(["job", "kill"] + self._executed_jobs)

    @property
    def config(self):
        return self._config

    @property
    def tmpstorage(self):
        return self._tmpstorage

    @run_async
    async def mkdir(self, path):
        url = URL(self.tmpstorage + path)
        async with self._config.make_client() as client:
            await client.storage.mkdirs(url)

    @run_async
    async def rm(self, path):
        url = URL(self.tmpstorage + path)
        async with self._config.make_client() as client:
            await client.storage.rm(url)

    @run_async
    async def check_file_exists_on_storage(self, name: str, path: str, size: int):
        path = URL(self.tmpstorage + path)
        loop = asyncio.get_event_loop()
        t0 = loop.time()
        async with self._config.make_client() as client:
            while loop.time() - t0 < STORAGE_MAX_WAIT:
                try:
                    files = await client.storage.ls(path)
                except ResourceNotFound:
                    await asyncio.sleep(1)
                    continue
                for file in files:
                    if (
                        file.type == FileStatusType.FILE
                        and file.name == name
                        and file.size == size
                    ):
                        return
                await asyncio.sleep(1)
        raise AssertionError(f"File {name} with size {size} not found in {path}")

    @run_async
    async def check_dir_exists_on_storage(self, name: str, path: str):
        path = URL(self.tmpstorage + path)
        loop = asyncio.get_event_loop()
        t0 = loop.time()
        async with self._config.make_client() as client:
            while loop.time() - t0 < STORAGE_MAX_WAIT:
                try:
                    files = await client.storage.ls(path)
                except ResourceNotFound:
                    await asyncio.sleep(1)
                    continue
                for file in files:
                    if file.type == FileStatusType.DIRECTORY and file.path == name:
                        return
                await asyncio.sleep(1)
        raise AssertionError(f"Dir {name} not found in {path}")

    @run_async
    async def check_dir_absent_on_storage(self, name: str, path: str):
        path = URL(self.tmpstorage + path)
        async with self._config.make_client() as client:
            files = await client.storage.ls(path)
            for file in files:
                if file.type == FileStatusType.DIRECTORY and file.path == name:
                    raise AssertionError(f"Dir {name} found in {path}")

    @run_async
    async def check_file_absent_on_storage(self, name: str, path: str):
        path = URL(self.tmpstorage + path)
        async with self._config.make_client() as client:
            files = await client.storage.ls(path)
            for file in files:
                if file.type == FileStatusType.FILE and file.path == name:
                    raise AssertionError(f"File {name} found in {path}")

    @run_async
    async def check_file_on_storage_checksum(
        self, name: str, path: str, checksum: str, tmpdir: str, tmpname: str
    ):
        path = URL(self.tmpstorage + path)
        if tmpname:
            target = join(tmpdir, tmpname)
            target_file = target
        else:
            target = tmpdir
            target_file = join(tmpdir, name)
        async with self._config.make_client() as client:
            delay = 5  # need a relative big initial delay to synchronize 16MB file
            await asyncio.sleep(delay)
            for i in range(5):
                try:
                    await client.storage.download_file(
                        DUMMY_PROGRESS, path / name, URL("file:" + target)
                    )
                except ResourceNotFound:
                    # the file was not synchronized between platform storage nodes
                    # need to try again
                    await asyncio.sleep(delay)
                    delay *= 2
                try:
                    assert self.hash_hex(target_file) == checksum
                    return
                except AssertionError:
                    # the file was not synchronized between platform storage nodes
                    # need to try again
                    await asyncio.sleep(delay)
                    delay *= 2
            raise AssertionError("checksum test failed for {path}")

    @run_async
    async def check_create_dir_on_storage(self, path: str):
        path = URL(self.tmpstorage + path)
        async with self._config.make_client() as client:
            await client.storage.mkdirs(path)

    @run_async
    async def check_rmdir_on_storage(self, path: str):
        path = URL(self.tmpstorage + path)
        async with self._config.make_client() as client:
            await client.storage.rm(path)

    @run_async
    async def check_rm_file_on_storage(self, name: str, path: str):
        path = URL(self.tmpstorage + path)
        delay = 0.5
        async with self._config.make_client() as client:
            for i in range(10):
                try:
                    await client.storage.rm(path / name)
                except ResourceNotFound:
                    await asyncio.sleep(delay)
                    delay *= 2
                else:
                    return

    @run_async
    async def check_upload_file_to_storage(self, name: str, path: str, local_file: str):
        path = URL(self.tmpstorage + path)
        async with self._config.make_client() as client:
            if name is None:
                await client.storage.upload_file(
                    DUMMY_PROGRESS, URL("file:" + local_file), path
                )
            else:
                await client.storage.upload_file(
                    DUMMY_PROGRESS, URL("file:" + local_file), URL(f"{path}/{name}")
                )

    @run_async
    async def check_rename_file_on_storage(
        self, name_from: str, path_from: str, name_to: str, path_to: str
    ):
        async with self._config.make_client() as client:
            await client.storage.mv(
                URL(f"{self.tmpstorage}{path_from}/{name_from}"),
                URL(f"{self.tmpstorage}{path_to}/{name_to}"),
            )
            files1 = await client.storage.ls(URL(f"{self.tmpstorage}{path_from}"))
            names1 = {f.name for f in files1}
            assert name_from not in names1

            files2 = await client.storage.ls(URL(f"{self.tmpstorage}{path_to}"))
            names2 = {f.name for f in files2}
            assert name_to in names2

    @run_async
    async def check_rename_directory_on_storage(self, path_from: str, path_to: str):
        async with self._config.make_client() as client:
            await client.storage.mv(
                URL(f"{self.tmpstorage}{path_from}"), URL(f"{self.tmpstorage}{path_to}")
            )

    def hash_hex(self, file):
        _hash = sha1()
        with open(file, "rb") as f:
            for block in iter(lambda: f.read(16 * 1024 * 1024), b""):
                _hash.update(block)

        return _hash.hexdigest()

    @run_async
    async def wait_job_change_state_from(self, job_id, wait_state, stop_state=None):
        start_time = time()
        async with self._config.make_client() as client:
            job = await client.jobs.status(job_id)
            while job.status == wait_state and (int(time() - start_time) < JOB_TIMEOUT):
                if stop_state == job.status:
                    raise JobWaitStateStopReached(
                        f"failed running job {job_id}: {stop_state}"
                    )
                await asyncio.sleep(JOB_WAIT_SLEEP_SECONDS)
                job = await client.jobs.status(job_id)

    @run_async
    async def wait_job_change_state_to(self, job_id, target_state, stop_state=None):
        start_time = time()
        async with self._config.make_client() as client:
            job = await client.jobs.status(job_id)
            while target_state != job.status:
                if stop_state == job.status:
                    raise JobWaitStateStopReached(
                        f"failed running job {job_id}: '{stop_state}'"
                    )
                if int(time() - start_time) > JOB_TIMEOUT:
                    raise AssertionError(
                        f"timeout exceeded, last output: '{job.status}'"
                    )
                await asyncio.sleep(JOB_WAIT_SLEEP_SECONDS)
                job = await client.jobs.status(job_id)

    @run_async
    async def assert_job_state(self, job_id, state):
        async with self._config.make_client() as client:
            job = await client.jobs.status(job_id)
            assert job.status == state

    @run_async
    async def job_info(self, job_id) -> JobDescription:
        async with self._config.make_client() as client:
            return await client.jobs.status(job_id)

    @run_async
    async def check_job_output(self, job_id, expected, flags=0):
        """
            Wait until job output satisfies given regexp
        """

        async def _check_job_output():
            async with self._config.make_client() as client:
                async for chunk in client.jobs.monitor(job_id):
                    yield chunk

        started_at = time()
        while time() - started_at < JOB_OUTPUT_TIMEOUT:
            chunks = []
            async for chunk in _check_job_output():
                if not chunk:
                    break
                chunks.append(chunk.decode())
                if re.search(expected, "".join(chunks), flags):
                    return
                if time() - started_at < JOB_OUTPUT_TIMEOUT:
                    break
                await asyncio.sleep(JOB_OUTPUT_SLEEP_SECONDS)

        raise AssertionError(
            f"Output of job {job_id} does not satisfy to expected regexp: {expected}"
        )

    def run_cli(self, arguments: List[str], storage_retry: bool = True) -> SysCap:
        def _temp_config():
            with tempfile.NamedTemporaryFile(
                dir=self._tmp, prefix="run_cli-", suffix=".nmrc", delete=False
            ) as config_file:
                # close tmp file on exit from context manager,
                # it prevents unlink() error on Windows
                config_path = Path(config_file.name)
            rc.save(config_path, self._config)
            return config_path

        log.info("Run 'neuro %s'", " ".join(arguments))

        t0 = time()
        delay = 0.5
        while time() - t0 < CLI_MAX_WAIT:  # wait up to 3 min
            pre_out, pre_err = self._capfd.readouterr()
            pre_out_size = len(pre_out)
            pre_err_size = len(pre_err)
            try:
                with self._mp.context() as ctx:
                    ctx.setattr(rc.ConfigFactory, "get_path", _temp_config)
                    main(
                        [
                            "--show-traceback",
                            "--disable-pypi-version-check",
                            "--color=no",
                            f"--network-timeout={self.config.network_timeout}",
                        ]
                        + arguments
                    )
            except SystemExit as exc:
                if exc.code == EX_IOERR:
                    # network problem
                    sleep(delay)
                    delay *= 2
                    continue
                elif (
                    exc.code == EX_OSFILE
                    and arguments
                    and arguments[0] == "storage"
                    and storage_retry
                ):
                    # NFS storage has a lag between pushing data on one storage API node
                    # and fetching it on other node
                    # retry is the only way to avoid it
                    sleep(delay)
                    delay *= 2
                    continue
                elif exc.code != EX_OK:
                    raise
            post_out, post_err = self._capfd.readouterr()
            out = post_out[pre_out_size:]
            err = post_err[pre_err_size:]
            if any(
                " ".join(arguments).startswith(start)
                for start in ("submit", "job submit", "model train")
            ):
                match = job_id_pattern.search(out)
                if match:
                    self._executed_jobs.append(match.group(1))

            return SysCap(out.strip(), err.strip())
        else:
            raise TestRetriesExceeded(
                f"Retries exceeded during 'neuro {' '.join(arguments)}'"
            )

    def run_job(self, image, command="", params=[]) -> str:
        captured = self.run_cli(
            ["job", "submit", "-q"]
            + params
            + ([image, command] if command else [image])
        )
        assert not captured.err
        return captured.out

    def run_job_and_wait_state(
        self,
        image,
        command="",
        params=[],
        wait_state=JobStatus.RUNNING,
        stop_state=JobStatus.FAILED,
    ):
        job_id = self.run_job(image, command, params)
        self.wait_job_change_state_from(job_id, JobStatus.PENDING, JobStatus.FAILED)
        self.wait_job_change_state_to(job_id, wait_state, stop_state)
        return job_id

    @run_async
    async def check_http_get(self, url):
        """
            Try to fetch given url few times.
        """
<<<<<<< HEAD
        async with aiohttp.ClientSession(
            connector=self._config.connector, connector_owner=False
        ) as session:
=======
        async with aiohttp.ClientSession() as session:
>>>>>>> 5fa3034c
            for i in range(3):
                async with session.get(url) as resp:
                    if resp.status == 200:
                        return await resp.text()
                await asyncio.sleep(5)
            else:
                raise aiohttp.ClientResponseError(
                    status=resp.status,
                    message=f"Server return {resp.status}",
                    history=tuple(),
                    request_info=resp.request_info,
                )


@pytest.fixture
def config(tmp_path, monkeypatch):
    e2e_test_token = os.environ.get("CLIENT_TEST_E2E_USER_NAME")

    if e2e_test_token:

        def _temp_config():
            rc_text = RC_TEXT.format(token=e2e_test_token)
            config_path = tmp_path / ".nmrc"
            config_path.write_text(rc_text)
            config_path.chmod(0o600)
            return config_path

        with monkeypatch.context() as ctx:
            ctx.setattr(rc.ConfigFactory, "get_path", _temp_config)
            config = rc.ConfigFactory.load()
    else:
        config = rc.ConfigFactory.load()

    config.network_timeout = NETWORK_TIMEOUT
    yield config


@pytest.fixture
async def async_config(config, loop):
    new_config = replace(config, _connector=None)
    await new_config.post_init()
    yield new_config
    await new_config.close()


@pytest.fixture
def helper(config, capfd, monkeypatch, tmp_path):
    new_config = replace(config, _connector=None)
    ret = Helper(
        config=new_config, capfd=capfd, monkeypatch=monkeypatch, tmp_path=tmp_path
    )
    yield ret
    ret.close()


@pytest.fixture
def config_alt(tmp_path, monkeypatch):
    e2e_test_token = os.environ.get("CLIENT_TEST_E2E_USER_NAME_ALT")

    if e2e_test_token:

        def _temp_config():
            rc_text = RC_TEXT.format(token=e2e_test_token)
            config_path = tmp_path / ".alt.nmrc"
            config_path.write_text(rc_text)
            config_path.chmod(0o600)
            return config_path

        with monkeypatch.context() as ctx:
            ctx.setattr(rc.ConfigFactory, "get_path", _temp_config)
            config = rc.ConfigFactory.load()
    else:
        pytest.skip("CLIENT_TEST_E2E_USER_NAME_ALT variable is not set")

    config.network_timeout = NETWORK_TIMEOUT
    yield config


@pytest.fixture
def helper_alt(config_alt, capfd, monkeypatch, tmp_path):
    ret = Helper(
        config=config_alt, capfd=capfd, monkeypatch=monkeypatch, tmp_path=tmp_path
    )
    yield ret
    ret.close()


def generate_random_file(path: Path, size):
    name = f"{uuid()}.tmp"
    path_and_name = path / name
    hasher = hashlib.sha1()
    with open(path_and_name, "wb") as file:
        generated = 0
        while generated < size:
            length = min(1024 * 1024, size - generated)
            data = os.urandom(length)
            file.write(data)
            hasher.update(data)
            generated += len(data)
    return str(path_and_name), hasher.hexdigest()


@pytest.fixture(scope="session")
def static_path(tmp_path_factory):
    return tmp_path_factory.mktemp("data")


@pytest.fixture(scope="session")
def data(static_path):
    folder = static_path / "data"
    folder.mkdir()
    return generate_random_file(folder, FILE_SIZE_B)


@pytest.fixture(scope="session")
def nested_data(static_path):
    root_dir = static_path / "neested_data" / "nested"
    nested_dir = root_dir / "directory" / "for" / "test"
    nested_dir.mkdir(parents=True, exist_ok=True)
    generated_file, hash = generate_random_file(nested_dir, FILE_SIZE_B)
<<<<<<< HEAD
    return generated_file, hash, str(root_dir)
=======
    return generated_file, hash, str(root_dir)


@pytest.fixture
def secret_job(helper):
    def go(http_port: bool, http_auth: bool = False, description: Optional[str] = None):
        secret = str(uuid())
        # Run http job
        command = (
            f"bash -c \"echo -n '{secret}' > /usr/share/nginx/html/secret.txt; "
            f"timeout 15m /usr/sbin/nginx -g 'daemon off;'\""
        )
        args = []
        if http_port:
            args += ["--http", "80"]
            if http_auth:
                args += ["--http-auth"]
            else:
                args += ["--no-http-auth"]
        if not description:
            description = "nginx with secret file"
            if http_port:
                description += " and forwarded http port"
                if http_auth:
                    description += " with authentication"
        args += ["-d", description]
        http_job_id = helper.run_job_and_wait_state(
            NGINX_IMAGE_NAME, command, JOB_TINY_CONTAINER_PARAMS + args
        )
        status: JobDescription = helper.job_info(http_job_id)
        return {
            "id": http_job_id,
            "secret": secret,
            "ingress_url": status.http_url,
            "internal_hostname": status.internal_hostname,
        }

    return go
>>>>>>> 5fa3034c
<|MERGE_RESOLUTION|>--- conflicted
+++ resolved
@@ -12,11 +12,7 @@
 from os.path import join
 from pathlib import Path
 from time import sleep, time
-<<<<<<< HEAD
-from typing import List
-=======
 from typing import List, Optional
->>>>>>> 5fa3034c
 from uuid import uuid4 as uuid
 
 import aiohttp
@@ -33,9 +29,6 @@
     ResourceNotFound,
 )
 from neuromation.utils import run
-<<<<<<< HEAD
-from tests.e2e.utils import FILE_SIZE_B, RC_TEXT
-=======
 from tests.e2e.utils import (
     FILE_SIZE_B,
     JOB_TINY_CONTAINER_PARAMS,
@@ -43,7 +36,6 @@
     RC_TEXT,
     JobWaitStateStopReached,
 )
->>>>>>> 5fa3034c
 
 
 JOB_TIMEOUT = 60 * 5
@@ -483,13 +475,9 @@
         """
             Try to fetch given url few times.
         """
-<<<<<<< HEAD
         async with aiohttp.ClientSession(
             connector=self._config.connector, connector_owner=False
         ) as session:
-=======
-        async with aiohttp.ClientSession() as session:
->>>>>>> 5fa3034c
             for i in range(3):
                 async with session.get(url) as resp:
                     if resp.status == 200:
@@ -610,9 +598,6 @@
     nested_dir = root_dir / "directory" / "for" / "test"
     nested_dir.mkdir(parents=True, exist_ok=True)
     generated_file, hash = generate_random_file(nested_dir, FILE_SIZE_B)
-<<<<<<< HEAD
-    return generated_file, hash, str(root_dir)
-=======
     return generated_file, hash, str(root_dir)
 
 
@@ -650,5 +635,4 @@
             "internal_hostname": status.internal_hostname,
         }
 
-    return go
->>>>>>> 5fa3034c
+    return go