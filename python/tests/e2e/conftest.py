import asyncio
import hashlib
import logging
import os
import re
import tempfile
from collections import namedtuple
from contextlib import suppress
from hashlib import sha1
from os.path import join
from pathlib import Path
from time import sleep, time
from typing import List, Sequence, Union
from uuid import uuid4 as uuid

import aiohttp
import pytest
from yarl import URL

from neuromation.cli import main, rc
from neuromation.cli.command_progress_report import ProgressBase
from neuromation.cli.const import EX_IOERR, EX_OK, EX_OSFILE
from neuromation.client import (
    FileStatusType,
    JobDescription,
    JobStatus,
    ResourceNotFound,
)
from neuromation.utils import run
from tests.e2e.utils import FILE_SIZE_B, RC_TEXT, attempt


JOB_TIMEOUT = 60 * 5
JOB_WAIT_SLEEP_SECONDS = 2
JOB_OUTPUT_TIMEOUT = 60 * 5
JOB_OUTPUT_SLEEP_SECONDS = 2


DUMMY_PROGRESS = ProgressBase.create_progress(False)

log = logging.getLogger(__name__)

job_id_pattern = re.compile(
    # pattern for UUID v4 taken here: https://stackoverflow.com/a/38191078
    r"(job-[0-9a-f]{8}-[0-9a-f]{4}-[4][0-9a-f]{3}-[89ab][0-9a-f]{3}-[0-9a-f]{12})",
    re.IGNORECASE,
)


class TestRetriesExceeded(Exception):
    pass


SysCap = namedtuple("SysCap", "out err")


def run_async(coro):
    def wrapper(*args, **kwargs):
        return run(coro(*args, **kwargs))

    return wrapper


class Helper:
    def __init__(self, config: rc.Config, capfd, monkeypatch, tmp_path: Path):
        self._config = config
        self._capfd = capfd
        self._mp = monkeypatch
        self._tmp = tmp_path
        self._tmpstorage = "storage:" + str(uuid()) + "/"
        self._executed_jobs = []
        self.mkdir("")

    def close(self):
        if self._tmpstorage is not None:
            with suppress(Exception):
                self.rm("")
            self._tmpstorage = None
        if self._executed_jobs:
            with suppress(Exception):
                with suppress(Exception):
                    self.run_cli(["job", "kill"] + self._executed_jobs)

    @property
    def config(self):
        return self._config

    @property
    def tmpstorage(self):
        return self._tmpstorage

    @run_async
    async def mkdir(self, path):
        url = URL(self.tmpstorage + path)
        async with self._config.make_client() as client:
            await client.storage.mkdirs(url)

    @run_async
    async def rm(self, path):
        url = URL(self.tmpstorage + path)
        async with self._config.make_client() as client:
            await client.storage.rm(url)

    @run_async
    async def check_file_exists_on_storage(self, name: str, path: str, size: int):
        path = URL(self.tmpstorage + path)
        async with self._config.make_client() as client:
            files = await client.storage.ls(path)
            for file in files:
                if (
                    file.type == FileStatusType.FILE
                    and file.name == name
                    and file.size == size
                ):
                    break
            else:
                raise AssertionError(
                    f"File {name} with size {size} not found in {path}"
                )

    @run_async
    async def check_dir_exists_on_storage(self, name: str, path: str):
        path = URL(self.tmpstorage + path)
        async with self._config.make_client() as client:
            files = await client.storage.ls(path)
            for file in files:
                if file.type == FileStatusType.DIRECTORY and file.path == name:
                    break
            else:
                raise AssertionError(f"Dir {name} not found in {path}")

    @run_async
    async def check_dir_absent_on_storage(self, name: str, path: str):
        path = URL(self.tmpstorage + path)
        async with self._config.make_client() as client:
            files = await client.storage.ls(path)
            for file in files:
                if file.type == FileStatusType.DIRECTORY and file.path == name:
                    raise AssertionError(f"Dir {name} found in {path}")

    @run_async
    async def check_file_absent_on_storage(self, name: str, path: str):
        path = URL(self.tmpstorage + path)
        async with self._config.make_client() as client:
            files = await client.storage.ls(path)
            for file in files:
                if file.type == FileStatusType.FILE and file.path == name:
                    raise AssertionError(f"File {name} found in {path}")

    @run_async
    async def check_file_on_storage_checksum(
        self, name: str, path: str, checksum: str, tmpdir: str, tmpname: str
    ):
        path = URL(self.tmpstorage + path)
        if tmpname:
            target = join(tmpdir, tmpname)
            target_file = target
        else:
            target = tmpdir
            target_file = join(tmpdir, name)
        async with self._config.make_client() as client:
            delay = 5  # need a relative big initial delay to synchronize 16MB file
            await asyncio.sleep(delay)
            for i in range(5):
                try:
                    await client.storage.download_file(
                        DUMMY_PROGRESS, path / name, URL("file:" + target)
                    )
                except ResourceNotFound:
                    # the file was not synchronized between platform storage nodes
                    # need to try again
                    await asyncio.sleep(delay)
                    delay *= 2
                try:
                    assert self.hash_hex(target_file) == checksum
                    return
                except AssertionError:
                    # the file was not synchronized between platform storage nodes
                    # need to try again
                    await asyncio.sleep(delay)
                    delay *= 2
            raise AssertionError("checksum test failed for {path}")

    @run_async
    async def check_create_dir_on_storage(self, path: str):
        path = URL(self.tmpstorage + path)
        async with self._config.make_client() as client:
            await client.storage.mkdirs(path)

    @run_async
    async def check_rmdir_on_storage(self, path: str):
        path = URL(self.tmpstorage + path)
        async with self._config.make_client() as client:
            await client.storage.rm(path)

    @run_async
    async def check_rm_file_on_storage(self, name: str, path: str):
        path = URL(self.tmpstorage + path)
        delay = 0.5
        async with self._config.make_client() as client:
            for i in range(10):
                try:
                    await client.storage.rm(path / name)
                except ResourceNotFound:
                    await asyncio.sleep(delay)
                    delay *= 2
                else:
                    return

    @run_async
    async def check_upload_file_to_storage(self, name: str, path: str, local_file: str):
        path = URL(self.tmpstorage + path)
        async with self._config.make_client() as client:
            if name is None:
                await client.storage.upload_file(
                    DUMMY_PROGRESS, URL("file:" + local_file), path
                )
            else:
                await client.storage.upload_file(
                    DUMMY_PROGRESS, URL("file:" + local_file), URL(f"{path}/{name}")
                )

    @run_async
    async def check_rename_file_on_storage(
        self, name_from: str, path_from: str, name_to: str, path_to: str
    ):
        async with self._config.make_client() as client:
            await client.storage.mv(
                URL(f"{self.tmpstorage}{path_from}/{name_from}"),
                URL(f"{self.tmpstorage}{path_to}/{name_to}"),
            )
            files1 = await client.storage.ls(URL(f"{self.tmpstorage}{path_from}"))
            names1 = {f.name for f in files1}
            assert name_from not in names1

            files2 = await client.storage.ls(URL(f"{self.tmpstorage}{path_to}"))
            names2 = {f.name for f in files2}
            assert name_to in names2

    @run_async
    async def check_rename_directory_on_storage(self, path_from: str, path_to: str):
        async with self._config.make_client() as client:
            await client.storage.mv(
                URL(f"{self.tmpstorage}{path_from}"), URL(f"{self.tmpstorage}{path_to}")
            )

    def hash_hex(self, file):
        _hash = sha1()
        with open(file, "rb") as f:
            for block in iter(lambda: f.read(16 * 1024 * 1024), b""):
                _hash.update(block)

        return _hash.hexdigest()

    @run_async
    async def wait_job_change_state_from(self, job_id, wait_state, stop_state=None):
        start_time = time()
        async with self._config.make_client() as client:
            job = await client.jobs.status(job_id)
            while job.status == wait_state and (int(time() - start_time) < JOB_TIMEOUT):
                if stop_state == job.status:
                    raise AssertionError(f"failed running job {job_id}: {stop_state}")
                await asyncio.sleep(JOB_WAIT_SLEEP_SECONDS)
                job = await client.jobs.status(job_id)

    @run_async
    async def wait_job_change_state_to(self, job_id, target_state, stop_state=None):
        start_time = time()
        async with self._config.make_client() as client:
            job = await client.jobs.status(job_id)
            while target_state != job.status:
                if stop_state == job.status:
                    raise AssertionError(f"failed running job {job_id}: '{stop_state}'")
                if int(time() - start_time) > JOB_TIMEOUT:
                    raise AssertionError(
                        f"timeout exceeded, last output: '{job.status}'"
                    )
                await asyncio.sleep(JOB_WAIT_SLEEP_SECONDS)
                job = await client.jobs.status(job_id)

    @run_async
    async def assert_job_state(self, job_id, state):
        async with self._config.make_client() as client:
            job = await client.jobs.status(job_id)
            assert job.status == state

    @run_async
    async def job_info(self, job_id) -> JobDescription:
        async with self._config.make_client() as client:
            return await client.jobs.status(job_id)

    @run_async
    async def check_job_output(self, job_id, expected, flags=0):
        """
            Wait until job output satisfies given regexp
        """
        started_at = time()
        while time() - started_at < JOB_OUTPUT_TIMEOUT:
            chunks = []
            async with self._config.make_client() as client:
                async for chunk in client.jobs.monitor(job_id):
                    if not chunk:
                        break
                    chunks.append(chunk.decode())
                    if re.search(expected, "".join(chunks), flags):
                        return
                    if time() - started_at < JOB_OUTPUT_TIMEOUT:
                        break
            await asyncio.sleep(JOB_OUTPUT_SLEEP_SECONDS)

        raise AssertionError(
            f"Output of job {job_id} does not satisfy to expected regexp: {expected}"
        )

    def run_cli(self, arguments: List[str], storage_retry: bool = True) -> SysCap:
        def _temp_config():
            config_file = tempfile.NamedTemporaryFile(
                dir=self._tmp, prefix="run_cli-", suffix=".nmrc", delete=False
            )
            config_path = Path(config_file.name)
            rc.save(config_path, self._config)
            return config_path

        log.info("Run 'neuro %s'", " ".join(arguments))

        delay = 0.5
        for i in range(5):
            pre_out, pre_err = self._capfd.readouterr()
            pre_out_size = len(pre_out)
            pre_err_size = len(pre_err)
            try:
                with self._mp.context() as ctx:
                    ctx.setattr(rc.ConfigFactory, "get_path", _temp_config)
                    main(
                        [
                            "--show-traceback",
                            "--disable-pypi-version-check",
                            "--color=no",
                        ]
                        + arguments
                    )
            except SystemExit as exc:
                if exc.code == EX_IOERR:
                    # network problem
                    sleep(delay)
                    delay *= 2
                    continue
                elif (
                    exc.code == EX_OSFILE
                    and arguments
                    and arguments[0] == "storage"
                    and storage_retry
                ):
                    # NFS storage has a lag between pushing data on one storage API node
                    # and fetching it on other node
                    # retry is the only way to avoid it
                    sleep(delay)
                    delay *= 2
                    continue
                elif exc.code != EX_OK:
                    raise
            post_out, post_err = self._capfd.readouterr()
            out = post_out[pre_out_size:]
            err = post_err[pre_err_size:]
            if arguments[0:2] in (["job", "submit"], ["model", "train"]):
                match = job_id_pattern.search(out)
                if match:
                    self._executed_jobs.append(match.group(1))

            return SysCap(out.strip(), err.strip())
        else:
            raise TestRetriesExceeded(
                f"Retries exceeded during 'neuro {' '.join(arguments)}'"
            )

    def run_job(self, image, command="", params=[]) -> str:
        captured = self.run_cli(
            ["job", "submit", "-q"]
            + params
            + ([image, command] if command else [image])
        )
        assert not captured.err
        return captured.out

    def run_job_and_wait_state(
        self,
        image,
        command="",
        params=[],
        wait_state=JobStatus.RUNNING,
        stop_state=JobStatus.FAILED,
    ):
        job_id = self.run_job(image, command, params)
        self.wait_job_change_state_from(job_id, JobStatus.PENDING, JobStatus.FAILED)
        self.wait_job_change_state_to(job_id, wait_state, stop_state)
        return job_id


@pytest.fixture
def config(tmp_path, monkeypatch):
    e2e_test_token = os.environ.get("CLIENT_TEST_E2E_USER_NAME")

    if e2e_test_token:

        def _temp_config():
            rc_text = RC_TEXT.format(token=e2e_test_token)
            config_path = tmp_path / ".nmrc"
            config_path.write_text(rc_text)
            config_path.chmod(0o600)
            return config_path

        with monkeypatch.context() as ctx:
            ctx.setattr(rc.ConfigFactory, "get_path", _temp_config)
            config = rc.ConfigFactory.load()
    else:
        config = rc.ConfigFactory.load()
    yield config


@pytest.fixture
def helper(config, capfd, monkeypatch, tmp_path):
    ret = Helper(config=config, capfd=capfd, monkeypatch=monkeypatch, tmp_path=tmp_path)
    yield ret
    ret.close()


@pytest.fixture
def config_alt(tmp_path, monkeypatch):
    e2e_test_token = os.environ.get("CLIENT_TEST_E2E_USER_NAME_ALT")

    if e2e_test_token:

        def _temp_config():
            rc_text = RC_TEXT.format(token=e2e_test_token)
            config_path = tmp_path / ".alt.nmrc"
            config_path.write_text(rc_text)
            config_path.chmod(0o600)
            return config_path

        with monkeypatch.context() as ctx:
            ctx.setattr(rc.ConfigFactory, "get_path", _temp_config)
            config = rc.ConfigFactory.load()
    else:
        pytest.xfail("CLIENT_TEST_E2E_USER_NAME_ALT variable is not set")
    yield config


@pytest.fixture
def helper_alt(config_alt, capfd, monkeypatch, tmp_path):
    ret = Helper(
        config=config_alt, capfd=capfd, monkeypatch=monkeypatch, tmp_path=tmp_path
    )
    yield ret
    ret.close()


def generate_random_file(path: Path, size):
    name = f"{uuid()}.tmp"
    path_and_name = path / name
    hasher = hashlib.sha1()
    with open(path_and_name, "wb") as file:
        generated = 0
        while generated < size:
            length = min(1024 * 1024, size - generated)
            data = os.urandom(length)
            file.write(data)
            hasher.update(data)
            generated += len(data)
    return str(path_and_name), hasher.hexdigest()


@pytest.fixture(scope="session")
def static_path(tmp_path_factory):
    return tmp_path_factory.mktemp("data")


@pytest.fixture(scope="session")
def data(static_path):
    folder = static_path / "data"
    folder.mkdir()
    return generate_random_file(folder, FILE_SIZE_B)


@pytest.fixture(scope="session")
def nested_data(static_path):
    root_dir = static_path / "neested_data" / "nested"
    nested_dir = root_dir / "directory" / "for" / "test"
    nested_dir.mkdir(parents=True, exist_ok=True)
    generated_file, hash = generate_random_file(nested_dir, FILE_SIZE_B)
    return generated_file, hash, str(root_dir)


@pytest.fixture
def check_http_get():
    """
        Try to fetch given url few times.
    """

    @run_async
    async def http_get(url, accepted_statuses: List[int] = [200]) -> Union[str, None]:
        async with aiohttp.ClientSession() as session:
            async with session.get(url) as resp:
                if resp.status in accepted_statuses:
                    return await resp.text()
                raise aiohttp.ClientResponseError(
                    status=resp.status,
                    message=f"Server return {resp.status}",
                    history=tuple(),
                    request_info=resp.request_info,
                )
<<<<<<< HEAD
=======
            except SystemExit as exc:
                if exc.code == EX_IOERR:
                    # network problem
                    sleep(delay)
                    delay *= 2
                    continue
                elif (
                    exc.code == EX_OSFILE
                    and arguments
                    and arguments[0] == "storage"
                    and storage_retry
                ):
                    # NFS storage has a lag between pushing data on one storage API node
                    # and fetching it on other node
                    # retry is the only way to avoid it
                    sleep(delay)
                    delay *= 2
                    continue
                elif exc.code != EX_OK:
                    raise
            post_out, post_err = capfd.readouterr()
            out = post_out[pre_out_size:]
            err = post_err[pre_err_size:]
            if any(
                " ".join(arguments).startswith(start)
                for start in ("submit", "job submit", "model train")
            ):
                match = job_id_pattern.search(out)
                if match:
                    executed_jobs_list.append(match.group(1))
>>>>>>> e797720c

    @attempt(3, 5)
    def go(url, accepted_statuses: Sequence[int] = tuple([200])):
        return http_get(url, accepted_statuses)

    return go<|MERGE_RESOLUTION|>--- conflicted
+++ resolved
@@ -362,7 +362,10 @@
             post_out, post_err = self._capfd.readouterr()
             out = post_out[pre_out_size:]
             err = post_err[pre_err_size:]
-            if arguments[0:2] in (["job", "submit"], ["model", "train"]):
+            if any(
+                " ".join(arguments).startswith(start)
+                for start in ("submit", "job submit", "model train")
+            ):
                 match = job_id_pattern.search(out)
                 if match:
                     self._executed_jobs.append(match.group(1))
@@ -508,39 +511,6 @@
                     history=tuple(),
                     request_info=resp.request_info,
                 )
-<<<<<<< HEAD
-=======
-            except SystemExit as exc:
-                if exc.code == EX_IOERR:
-                    # network problem
-                    sleep(delay)
-                    delay *= 2
-                    continue
-                elif (
-                    exc.code == EX_OSFILE
-                    and arguments
-                    and arguments[0] == "storage"
-                    and storage_retry
-                ):
-                    # NFS storage has a lag between pushing data on one storage API node
-                    # and fetching it on other node
-                    # retry is the only way to avoid it
-                    sleep(delay)
-                    delay *= 2
-                    continue
-                elif exc.code != EX_OK:
-                    raise
-            post_out, post_err = capfd.readouterr()
-            out = post_out[pre_out_size:]
-            err = post_err[pre_err_size:]
-            if any(
-                " ".join(arguments).startswith(start)
-                for start in ("submit", "job submit", "model train")
-            ):
-                match = job_id_pattern.search(out)
-                if match:
-                    executed_jobs_list.append(match.group(1))
->>>>>>> e797720c
 
     @attempt(3, 5)
     def go(url, accepted_statuses: Sequence[int] = tuple([200])):
