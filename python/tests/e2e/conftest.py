import asyncio
import hashlib
import logging
import os
import re
<<<<<<< HEAD
import sys
=======
import tempfile
>>>>>>> 12025c15
from collections import namedtuple
from contextlib import suppress
from hashlib import sha1
from os.path import join
from pathlib import Path
from time import sleep, time
from typing import List, Sequence, Union
from uuid import uuid4 as uuid

import aiohttp
import pytest
from yarl import URL

from neuromation.cli import main, rc
from neuromation.cli.command_progress_report import ProgressBase
from neuromation.cli.const import EX_IOERR, EX_OK, EX_OSFILE
from neuromation.client import (
    FileStatusType,
    JobDescription,
    JobStatus,
    ResourceNotFound,
)
from neuromation.utils import run
from tests.e2e.utils import FILE_SIZE_B, RC_TEXT, attempt


JOB_TIMEOUT = 60 * 5
JOB_WAIT_SLEEP_SECONDS = 2
JOB_OUTPUT_TIMEOUT = 60 * 5
JOB_OUTPUT_SLEEP_SECONDS = 2
STORAGE_MAX_WAIT = 60


DUMMY_PROGRESS = ProgressBase.create_progress(False)

log = logging.getLogger(__name__)

job_id_pattern = re.compile(
    # pattern for UUID v4 taken here: https://stackoverflow.com/a/38191078
    r"(job-[0-9a-f]{8}-[0-9a-f]{4}-[4][0-9a-f]{3}-[89ab][0-9a-f]{3}-[0-9a-f]{12})",
    re.IGNORECASE,
)


class TestRetriesExceeded(Exception):
    pass


SysCap = namedtuple("SysCap", "out err")


async def _run_async(coro, *args, **kwargs):
    try:
        return await coro(*args, **kwargs)
    finally:
        if sys.platform == "win32":
            await asyncio.sleep(0.2)
        else:
            await asyncio.sleep(0.05)


def run_async(coro):
    def wrapper(*args, **kwargs):
        if sys.platform == "win32":
            asyncio.set_event_loop_policy(asyncio.WindowsProactorEventLoopPolicy())
        return run(_run_async(coro, *args, **kwargs))

    return wrapper


class Helper:
    def __init__(self, config: rc.Config, capfd, monkeypatch, tmp_path: Path):
        self._config = config
        self._capfd = capfd
        self._mp = monkeypatch
        self._tmp = tmp_path
        self._tmpstorage = "storage:" + str(uuid()) + "/"
        self._executed_jobs = []
        self.mkdir("")

    def close(self):
        if self._tmpstorage is not None:
            with suppress(Exception):
                self.rm("")
            self._tmpstorage = None
        if self._executed_jobs:
            with suppress(Exception):
                with suppress(Exception):
                    self.run_cli(["job", "kill"] + self._executed_jobs)

    @property
    def config(self):
        return self._config

    @property
    def tmpstorage(self):
        return self._tmpstorage

    @run_async
    async def mkdir(self, path):
        url = URL(self.tmpstorage + path)
        async with self._config.make_client() as client:
            await client.storage.mkdirs(url)

    @run_async
    async def rm(self, path):
        url = URL(self.tmpstorage + path)
        async with self._config.make_client() as client:
            await client.storage.rm(url)

    @run_async
    async def check_file_exists_on_storage(self, name: str, path: str, size: int):
        path = URL(self.tmpstorage + path)
        loop = asyncio.get_event_loop()
        t0 = loop.time()
        async with self._config.make_client() as client:
            while loop.time() - t0 < STORAGE_MAX_WAIT:
                try:
                    files = await client.storage.ls(path)
                except ResourceNotFound:
                    await asyncio.sleep(1)
                    continue
                for file in files:
                    if (
                        file.type == FileStatusType.FILE
                        and file.name == name
                        and file.size == size
                    ):
                        return
                await asyncio.sleep(1)
        raise AssertionError(f"File {name} with size {size} not found in {path}")

    @run_async
    async def check_dir_exists_on_storage(self, name: str, path: str):
        path = URL(self.tmpstorage + path)
        loop = asyncio.get_event_loop()
        t0 = loop.time()
        async with self._config.make_client() as client:
            while loop.time() - t0 < STORAGE_MAX_WAIT:
                try:
                    files = await client.storage.ls(path)
                except ResourceNotFound:
                    await asyncio.sleep(1)
                    continue
                for file in files:
                    if file.type == FileStatusType.DIRECTORY and file.path == name:
                        return
                await asyncio.sleep(1)
        raise AssertionError(f"Dir {name} not found in {path}")

    @run_async
    async def check_dir_absent_on_storage(self, name: str, path: str):
        path = URL(self.tmpstorage + path)
        async with self._config.make_client() as client:
            files = await client.storage.ls(path)
            for file in files:
                if file.type == FileStatusType.DIRECTORY and file.path == name:
                    raise AssertionError(f"Dir {name} found in {path}")

    @run_async
    async def check_file_absent_on_storage(self, name: str, path: str):
        path = URL(self.tmpstorage + path)
        async with self._config.make_client() as client:
            files = await client.storage.ls(path)
            for file in files:
                if file.type == FileStatusType.FILE and file.path == name:
                    raise AssertionError(f"File {name} found in {path}")

    @run_async
    async def check_file_on_storage_checksum(
        self, name: str, path: str, checksum: str, tmpdir: str, tmpname: str
    ):
        path = URL(self.tmpstorage + path)
        if tmpname:
            target = join(tmpdir, tmpname)
            target_file = target
        else:
            target = tmpdir
            target_file = join(tmpdir, name)
        async with self._config.make_client() as client:
            delay = 5  # need a relative big initial delay to synchronize 16MB file
            await asyncio.sleep(delay)
            for i in range(5):
                try:
                    await client.storage.download_file(
                        DUMMY_PROGRESS, path / name, URL("file:" + target)
                    )
                except ResourceNotFound:
                    # the file was not synchronized between platform storage nodes
                    # need to try again
                    await asyncio.sleep(delay)
                    delay *= 2
                try:
                    assert self.hash_hex(target_file) == checksum
                    return
                except AssertionError:
                    # the file was not synchronized between platform storage nodes
                    # need to try again
                    await asyncio.sleep(delay)
                    delay *= 2
            raise AssertionError("checksum test failed for {path}")

    @run_async
    async def check_create_dir_on_storage(self, path: str):
        path = URL(self.tmpstorage + path)
        async with self._config.make_client() as client:
            await client.storage.mkdirs(path)

    @run_async
    async def check_rmdir_on_storage(self, path: str):
        path = URL(self.tmpstorage + path)
        async with self._config.make_client() as client:
            await client.storage.rm(path)

    @run_async
    async def check_rm_file_on_storage(self, name: str, path: str):
        path = URL(self.tmpstorage + path)
        delay = 0.5
        async with self._config.make_client() as client:
            for i in range(10):
                try:
                    await client.storage.rm(path / name)
                except ResourceNotFound:
                    await asyncio.sleep(delay)
                    delay *= 2
                else:
                    return

    @run_async
    async def check_upload_file_to_storage(self, name: str, path: str, local_file: str):
        path = URL(self.tmpstorage + path)
        async with self._config.make_client() as client:
            if name is None:
                await client.storage.upload_file(
                    DUMMY_PROGRESS, URL("file:" + local_file), path
                )
            else:
                await client.storage.upload_file(
                    DUMMY_PROGRESS, URL("file:" + local_file), URL(f"{path}/{name}")
                )

    @run_async
    async def check_rename_file_on_storage(
        self, name_from: str, path_from: str, name_to: str, path_to: str
    ):
        async with self._config.make_client() as client:
            await client.storage.mv(
                URL(f"{self.tmpstorage}{path_from}/{name_from}"),
                URL(f"{self.tmpstorage}{path_to}/{name_to}"),
            )
            files1 = await client.storage.ls(URL(f"{self.tmpstorage}{path_from}"))
            names1 = {f.name for f in files1}
            assert name_from not in names1

            files2 = await client.storage.ls(URL(f"{self.tmpstorage}{path_to}"))
            names2 = {f.name for f in files2}
            assert name_to in names2

    @run_async
    async def check_rename_directory_on_storage(self, path_from: str, path_to: str):
        async with self._config.make_client() as client:
            await client.storage.mv(
                URL(f"{self.tmpstorage}{path_from}"), URL(f"{self.tmpstorage}{path_to}")
            )

    def hash_hex(self, file):
        _hash = sha1()
        with open(file, "rb") as f:
            for block in iter(lambda: f.read(16 * 1024 * 1024), b""):
                _hash.update(block)

        return _hash.hexdigest()

    @run_async
    async def wait_job_change_state_from(self, job_id, wait_state, stop_state=None):
        start_time = time()
        async with self._config.make_client() as client:
            job = await client.jobs.status(job_id)
            while job.status == wait_state and (int(time() - start_time) < JOB_TIMEOUT):
                if stop_state == job.status:
                    raise AssertionError(f"failed running job {job_id}: {stop_state}")
                await asyncio.sleep(JOB_WAIT_SLEEP_SECONDS)
                job = await client.jobs.status(job_id)

    @run_async
    async def wait_job_change_state_to(self, job_id, target_state, stop_state=None):
        start_time = time()
        async with self._config.make_client() as client:
            job = await client.jobs.status(job_id)
            while target_state != job.status:
                if stop_state == job.status:
                    raise AssertionError(f"failed running job {job_id}: '{stop_state}'")
                if int(time() - start_time) > JOB_TIMEOUT:
                    raise AssertionError(
                        f"timeout exceeded, last output: '{job.status}'"
                    )
                await asyncio.sleep(JOB_WAIT_SLEEP_SECONDS)
                job = await client.jobs.status(job_id)

    @run_async
    async def assert_job_state(self, job_id, state):
        async with self._config.make_client() as client:
            job = await client.jobs.status(job_id)
            assert job.status == state

    @run_async
    async def job_info(self, job_id) -> JobDescription:
        async with self._config.make_client() as client:
            return await client.jobs.status(job_id)

    @run_async
    async def check_job_output(self, job_id, expected, flags=0):
        """
            Wait until job output satisfies given regexp
        """

        async def _check_job_output():
            async with self._config.make_client() as client:
                async for chunk in client.jobs.monitor(job_id):
                    yield chunk

        started_at = time()
        while time() - started_at < JOB_OUTPUT_TIMEOUT:
            chunks = []
            async for chunk in _check_job_output():
                if not chunk:
                    break
                chunks.append(chunk.decode())
                if re.search(expected, "".join(chunks), flags):
                    return
                if time() - started_at < JOB_OUTPUT_TIMEOUT:
                    break
                await asyncio.sleep(JOB_OUTPUT_SLEEP_SECONDS)

        raise AssertionError(
            f"Output of job {job_id} does not satisfy to expected regexp: {expected}"
        )

    def run_cli(self, arguments: List[str], storage_retry: bool = True) -> SysCap:
        def _temp_config():
            config_file = tempfile.NamedTemporaryFile(
                dir=self._tmp, prefix="run_cli-", suffix=".nmrc", delete=False
            )
            config_path = Path(config_file.name)
            rc.save(config_path, self._config)
            return config_path

        log.info("Run 'neuro %s'", " ".join(arguments))

        delay = 0.5
        for i in range(5):
            pre_out, pre_err = self._capfd.readouterr()
            pre_out_size = len(pre_out)
            pre_err_size = len(pre_err)
            try:
                with self._mp.context() as ctx:
                    ctx.setattr(rc.ConfigFactory, "get_path", _temp_config)
                    main(
                        [
                            "--show-traceback",
                            "--disable-pypi-version-check",
                            "--color=no",
                        ]
                        + arguments
                    )
            except SystemExit as exc:
                if exc.code == EX_IOERR:
                    # network problem
                    sleep(delay)
                    delay *= 2
                    continue
                elif (
                    exc.code == EX_OSFILE
                    and arguments
                    and arguments[0] == "storage"
                    and storage_retry
                ):
                    # NFS storage has a lag between pushing data on one storage API node
                    # and fetching it on other node
                    # retry is the only way to avoid it
                    sleep(delay)
                    delay *= 2
                    continue
                elif exc.code != EX_OK:
                    raise
            post_out, post_err = self._capfd.readouterr()
            out = post_out[pre_out_size:]
            err = post_err[pre_err_size:]
            if any(
                " ".join(arguments).startswith(start)
                for start in ("submit", "job submit", "model train")
            ):
                match = job_id_pattern.search(out)
                if match:
                    self._executed_jobs.append(match.group(1))

            return SysCap(out.strip(), err.strip())
        else:
            raise TestRetriesExceeded(
                f"Retries exceeded during 'neuro {' '.join(arguments)}'"
            )

    def run_job(self, image, command="", params=[]) -> str:
        captured = self.run_cli(
            ["job", "submit", "-q"]
            + params
            + ([image, command] if command else [image])
        )
        assert not captured.err
        return captured.out

    def run_job_and_wait_state(
        self,
        image,
        command="",
        params=[],
        wait_state=JobStatus.RUNNING,
        stop_state=JobStatus.FAILED,
    ):
        job_id = self.run_job(image, command, params)
        self.wait_job_change_state_from(job_id, JobStatus.PENDING, JobStatus.FAILED)
        self.wait_job_change_state_to(job_id, wait_state, stop_state)
        return job_id


@pytest.fixture
def config(tmp_path, monkeypatch):
    e2e_test_token = os.environ.get("CLIENT_TEST_E2E_USER_NAME")

    if e2e_test_token:

        def _temp_config():
            rc_text = RC_TEXT.format(token=e2e_test_token)
            config_path = tmp_path / ".nmrc"
            config_path.write_text(rc_text)
            config_path.chmod(0o600)
            return config_path

        with monkeypatch.context() as ctx:
            ctx.setattr(rc.ConfigFactory, "get_path", _temp_config)
            config = rc.ConfigFactory.load()
    else:
        config = rc.ConfigFactory.load()
    yield config


@pytest.fixture
def helper(config, capfd, monkeypatch, tmp_path):
    ret = Helper(config=config, capfd=capfd, monkeypatch=monkeypatch, tmp_path=tmp_path)
    yield ret
    ret.close()


@pytest.fixture
def config_alt(tmp_path, monkeypatch):
    e2e_test_token = os.environ.get("CLIENT_TEST_E2E_USER_NAME_ALT")

    if e2e_test_token:

        def _temp_config():
            rc_text = RC_TEXT.format(token=e2e_test_token)
            config_path = tmp_path / ".alt.nmrc"
            config_path.write_text(rc_text)
            config_path.chmod(0o600)
            return config_path

        with monkeypatch.context() as ctx:
            ctx.setattr(rc.ConfigFactory, "get_path", _temp_config)
            config = rc.ConfigFactory.load()
    else:
        pytest.skip("CLIENT_TEST_E2E_USER_NAME_ALT variable is not set")
    yield config


@pytest.fixture
def helper_alt(config_alt, capfd, monkeypatch, tmp_path):
    ret = Helper(
        config=config_alt, capfd=capfd, monkeypatch=monkeypatch, tmp_path=tmp_path
    )
    yield ret
    ret.close()


def generate_random_file(path: Path, size):
    name = f"{uuid()}.tmp"
    path_and_name = path / name
    hasher = hashlib.sha1()
    with open(path_and_name, "wb") as file:
        generated = 0
        while generated < size:
            length = min(1024 * 1024, size - generated)
            data = os.urandom(length)
            file.write(data)
            hasher.update(data)
            generated += len(data)
    return str(path_and_name), hasher.hexdigest()


@pytest.fixture(scope="session")
def static_path(tmp_path_factory):
    return tmp_path_factory.mktemp("data")


@pytest.fixture(scope="session")
def data(static_path):
    folder = static_path / "data"
    folder.mkdir()
    return generate_random_file(folder, FILE_SIZE_B)


@pytest.fixture(scope="session")
def nested_data(static_path):
    root_dir = static_path / "neested_data" / "nested"
    nested_dir = root_dir / "directory" / "for" / "test"
    nested_dir.mkdir(parents=True, exist_ok=True)
    generated_file, hash = generate_random_file(nested_dir, FILE_SIZE_B)
    return generated_file, hash, str(root_dir)


@pytest.fixture
def check_http_get():
    """
        Try to fetch given url few times.
    """

    @run_async
    async def http_get(url, accepted_statuses: List[int] = [200]) -> Union[str, None]:
        async with aiohttp.ClientSession() as session:
            async with session.get(url) as resp:
                if resp.status in accepted_statuses:
                    return await resp.text()
                raise aiohttp.ClientResponseError(
                    status=resp.status,
                    message=f"Server return {resp.status}",
                    history=tuple(),
                    request_info=resp.request_info,
                )

    @attempt(3, 5)
    def go(url, accepted_statuses: Sequence[int] = tuple([200])):
        return http_get(url, accepted_statuses)

    return go<|MERGE_RESOLUTION|>--- conflicted
+++ resolved
@@ -3,11 +3,8 @@
 import logging
 import os
 import re
-<<<<<<< HEAD
 import sys
-=======
 import tempfile
->>>>>>> 12025c15
 from collections import namedtuple
 from contextlib import suppress
 from hashlib import sha1
