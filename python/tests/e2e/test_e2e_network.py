import re

import aiohttp
import pytest

<<<<<<< HEAD
from neuromation.client import JobDescription, JobStatus
from tests.e2e.utils import JOB_TINY_CONTAINER_PARAMS, JobWaitStateStopReached


NGINX_IMAGE_NAME = "nginx:latest"
UBUNTU_IMAGE_NAME = "ubuntu:latest"
ALPINE_IMAGE_NAME = "alpine:latest"


@pytest.fixture
def secret_job(helper):
    def go(http_port: bool):
        secret = str(uuid())
        # Run http job
        command = (
            f"bash -c \"echo '{secret}' > /usr/share/nginx/html/secret.txt; "
            f"timeout 15m /usr/sbin/nginx -g 'daemon off;'\""
        )
        if http_port:
            args = ["--http", "80", "-d", "nginx with secret file and http port"]
        else:
            args = ["-d", "nginx with secret file and without http port"]

        http_job_id = helper.run_job_and_wait_state(
            NGINX_IMAGE_NAME, command, JOB_TINY_CONTAINER_PARAMS + args
        )
        status: JobDescription = helper.job_info(http_job_id)
        return {
            "id": http_job_id,
            "secret": secret,
            "ingress_url": status.http_url,
            "internal_hostname": status.internal_hostname,
        }

    return go
=======
from neuromation.client import JobStatus
from tests.e2e.utils import ALPINE_IMAGE_NAME, JOB_TINY_CONTAINER_PARAMS
>>>>>>> 3e5275b7


@pytest.mark.e2e
@pytest.mark.no_win32
def test_connectivity_job_with_http_port(secret_job, helper):

    http_job = secret_job(True)

    ingress_secret_url = http_job["ingress_url"].with_path("/secret.txt")

    # external ingress test
    probe = helper.check_http_get(ingress_secret_url)
    assert probe
    assert probe.strip() == http_job["secret"]

    # internal ingress test
    command = f"wget -q -T 15 {ingress_secret_url} -O -"
    job_id = helper.run_job_and_wait_state(
        ALPINE_IMAGE_NAME,
        command,
        JOB_TINY_CONTAINER_PARAMS + ["-d", "secret ingress fetcher "],
        wait_state=JobStatus.SUCCEEDED,
    )
    helper.check_job_output(job_id, re.escape(http_job["secret"]))

    # internal network test
    internal_secret_url = f"http://{http_job['internal_hostname']}/secret.txt"
    command = f"wget -q -T 15 {internal_secret_url} -O -"
    job_id = helper.run_job_and_wait_state(
        ALPINE_IMAGE_NAME,
        command,
        JOB_TINY_CONTAINER_PARAMS + ["-d", "secret internal network fetcher "],
        wait_state=JobStatus.SUCCEEDED,
    )
    helper.check_job_output(job_id, re.escape(http_job["secret"]))


@pytest.mark.e2e
@pytest.mark.no_win32
def test_connectivity_job_without_http_port(secret_job, helper):
    # run http job for getting url
    http_job = secret_job(True)
    helper.run_cli(["job", "kill", http_job["id"]])
    ingress_secret_url = http_job["ingress_url"].with_path("/secret.txt")

    # Run another job without shared http port
    no_http_job = secret_job(False)

    # Let's emulate external url
    ingress_secret_url = str(ingress_secret_url).replace(
        http_job["id"], no_http_job["id"]
    )

    # external ingress test
    # it will take ~1 min, because we need to wait while nginx started
    with pytest.raises(aiohttp.ClientResponseError):
        helper.check_http_get(ingress_secret_url)

    # internal ingress test
    command = f"wget -q -T 15 {ingress_secret_url} -O -"
    job_id = helper.run_job_and_wait_state(
        ALPINE_IMAGE_NAME,
        command,
        JOB_TINY_CONTAINER_PARAMS + ["-d", "secret ingress fetcher "],
        wait_state=JobStatus.FAILED,
        stop_state=JobStatus.SUCCEEDED,
    )
    helper.check_job_output(job_id, r"wget.+404.+Not Found")

    # internal network test
    # cannot be implemented now
    # because by default k8s will not register DNS name if pod
    # haven't any service
    # internal network test


@pytest.mark.e2e
@pytest.mark.no_win32
def test_check_isolation(secret_job, helper_alt):
    http_job = secret_job(True)

    ingress_secret_url = f"{http_job['ingress_url']}/secret.txt"

    # internal ingress test
    command = f"wget -q -T 15 {ingress_secret_url} -O -"
    job_id = helper_alt.run_job_and_wait_state(
        ALPINE_IMAGE_NAME,
        command,
        JOB_TINY_CONTAINER_PARAMS + ["-d", "secret ingress fetcher "],
        wait_state=JobStatus.SUCCEEDED,
    )
    helper_alt.check_job_output(job_id, re.escape(http_job["secret"]))

    # internal network test

    internal_secret_url = f"http://{http_job['internal_hostname']}/secret.txt"
    command = f"wget -q -T 15 {internal_secret_url} -O -"
    # This job must be failed,
    job_id = helper_alt.run_job(
        ALPINE_IMAGE_NAME,
        command,
        JOB_TINY_CONTAINER_PARAMS + ["-d", "secret internal network fetcher "],
    )
    try:
        helper_alt.wait_job_change_state_to(
            job_id, target_state=JobStatus.FAILED, stop_state=JobStatus.SUCCEEDED
        )
    except JobWaitStateStopReached:
        pytest.fail(
            "One container can connect to a port of container with another owner.",
            False,  # Do not show long and unusable trace here
        )

    helper_alt.check_job_output(job_id, r"timed out")<|MERGE_RESOLUTION|>--- conflicted
+++ resolved
@@ -1,48 +1,11 @@
 import re
+from uuid import uuid4 as uuid
 
 import aiohttp
 import pytest
 
-<<<<<<< HEAD
-from neuromation.client import JobDescription, JobStatus
-from tests.e2e.utils import JOB_TINY_CONTAINER_PARAMS, JobWaitStateStopReached
-
-
-NGINX_IMAGE_NAME = "nginx:latest"
-UBUNTU_IMAGE_NAME = "ubuntu:latest"
-ALPINE_IMAGE_NAME = "alpine:latest"
-
-
-@pytest.fixture
-def secret_job(helper):
-    def go(http_port: bool):
-        secret = str(uuid())
-        # Run http job
-        command = (
-            f"bash -c \"echo '{secret}' > /usr/share/nginx/html/secret.txt; "
-            f"timeout 15m /usr/sbin/nginx -g 'daemon off;'\""
-        )
-        if http_port:
-            args = ["--http", "80", "-d", "nginx with secret file and http port"]
-        else:
-            args = ["-d", "nginx with secret file and without http port"]
-
-        http_job_id = helper.run_job_and_wait_state(
-            NGINX_IMAGE_NAME, command, JOB_TINY_CONTAINER_PARAMS + args
-        )
-        status: JobDescription = helper.job_info(http_job_id)
-        return {
-            "id": http_job_id,
-            "secret": secret,
-            "ingress_url": status.http_url,
-            "internal_hostname": status.internal_hostname,
-        }
-
-    return go
-=======
 from neuromation.client import JobStatus
 from tests.e2e.utils import ALPINE_IMAGE_NAME, JOB_TINY_CONTAINER_PARAMS
->>>>>>> 3e5275b7
 
 
 @pytest.mark.e2e
