--- conflicted
+++ resolved
@@ -926,12 +926,8 @@
                 sleep(loop_sleep)
         return succeeded
 
-<<<<<<< HEAD
+    loop = asyncio.get_event_loop()
     async with async_config.make_client() as client:
-=======
-    loop = asyncio.get_event_loop()
-    async with helper.config.make_client() as client:
->>>>>>> d2b83494
         retries = 5
         sleep_time = 20
         forwarder = None
