from pathlib import Path
from uuid import uuid4 as uuid

import aiodocker
import pytest
from yarl import URL

from neuromation.client import JobStatus
from tests.e2e.utils import attempt


TEST_IMAGE_NAME = "e2e-banana-image"


def parse_docker_ls_output(docker_ls_output):
    return set(
        repo_tag
        for info in docker_ls_output
        if info["RepoTags"] is not None
        for repo_tag in info["RepoTags"]
        if repo_tag
    )


@pytest.fixture()
async def docker(loop):
    client = aiodocker.Docker()
    yield client
    await client.close()


@pytest.fixture()
def tag():
    return str(uuid())


async def generate_image(docker: aiodocker.Docker, tag: str) -> str:
    image_archive = Path(__file__).parent / "assets/echo-tag.tar"
    # TODO use random image name here
    image_name = f"{TEST_IMAGE_NAME}:{tag}"
    with image_archive.open(mode="r+b") as fileobj:
        await docker.images.build(
            fileobj=fileobj, tag=image_name, buildargs={"TAG": tag}, encoding="identity"
        )

    return image_name


@pytest.fixture()
async def image(loop, docker, tag):
    image = await generate_image(docker, tag)
    yield image
    await docker.images.delete(image, force=True)


@pytest.mark.e2e
<<<<<<< HEAD
def test_images_complete_lifecycle(helper, image, tag, loop, docker):
=======
def test_images_complete_lifecycle(helper, run_cli, image, tag, loop, docker):

>>>>>>> e797720c
    # Let`s push image
    captured = helper.run_cli(["image", "push", image])

    # stderr has "Used image ..." lines
    # assert not captured.err

<<<<<<< HEAD
    image_url = URL(captured.out)
    assert image_url.scheme == "image"
    assert image_url.path.lstrip("/") == image
=======
    image_full_str = f"image://{helper._config.username}/{image}"
    assert captured.out.endswith(image_full_str)
    image_url = URL(image_full_str)
>>>>>>> e797720c

    # Check if image available on registry
    captured = helper.run_cli(["image", "ls"])

    image_urls = [URL(line) for line in captured.out.splitlines() if line]
    for url in image_urls:
        assert url.scheme == "image"
    image_url_without_tag = image_url.with_path(image_url.path.replace(f":{tag}", ""))
    assert image_url_without_tag in image_urls

    # delete local
    loop.run_until_complete(docker.images.delete(image, force=True))
    docker_ls_output = loop.run_until_complete(docker.images.list())
    local_images = parse_docker_ls_output(docker_ls_output)
    assert image not in local_images

    # Pull image as with another tag
<<<<<<< HEAD
    captured = helper.run_cli(["image", "pull", str(image_url), pulled_image])
    # stderr has "Used image ..." lines
    # assert not captured.err
    assert pulled_image == captured.out
    # Check if image exists and remove, all-in-one swiss knife
    loop.run_until_complete(docker.images.delete(pulled_image, force=True))

    # Execute image and check result
    config = helper.config
    registry_url = URL(config.registry_url)
    path = image_url.path
    image_with_repo = f'{registry_url.host}/{image_url.host}/{path.lstrip("/")}'
    captured = helper.run_cli(
=======
    captured = run_cli(["image", "pull", f"image://~/{image}"])
    # stderr has "Used image ..." lines
    # assert not captured.err
    assert captured.out.endswith(image)

    # check pulled locally, delete for cleanup
    docker_ls_output = loop.run_until_complete(docker.images.list())
    local_images = parse_docker_ls_output(docker_ls_output)
    assert image in local_images

    # Execute image and check result
    captured = run_cli(
>>>>>>> e797720c
        [
            "submit",
            str(image_url),
            "-g",
            "0",
            "-q",
            "--non-preemptible",
            "--no-wait-start",
        ]
    )
    assert not captured.err
    job_id = captured.out
    assert job_id.startswith("job-")
    helper.wait_job_change_state_to(job_id, JobStatus.SUCCEEDED, JobStatus.FAILED)

    @attempt()
    def check_job_output():
        captured = helper.run_cli(["job", "logs", job_id])
        assert not captured.err
        assert captured.out == tag

    check_job_output()


@pytest.mark.e2e
def test_images_push_with_specified_name(helper, run_cli, image, tag, loop, docker):
    # Let`s push image
    image_no_tag = image.replace(f":{tag}", "")
    pushed_no_tag = f"{image_no_tag}-pushed"
    pulled_no_tag = f"{image_no_tag}-pulled"
    pulled = f"{pulled_no_tag}:{tag}"

    captured = run_cli(["image", "push", image, f"image://~/{pushed_no_tag}:{tag}"])
    # stderr has "Used image ..." lines
    # assert not captured.err
    image_pushed_full_str = f"image://{helper._config.username}/{pushed_no_tag}:{tag}"
    assert captured.out.endswith(image_pushed_full_str)
    image_url_without_tag = image_pushed_full_str.replace(f":{tag}", "")

    # Check if image available on registry
    captured = run_cli(["image", "ls"])
    image_urls = captured.out.splitlines()
    assert image_url_without_tag in image_urls

    # check locally
    docker_ls_output = loop.run_until_complete(docker.images.list())
    local_images = parse_docker_ls_output(docker_ls_output)
    assert pulled not in local_images

    # Pull image as with another name
    captured = run_cli(["image", "pull", f"image:{pushed_no_tag}:{tag}", pulled])
    # stderr has "Used image ..." lines
    # assert not captured.err
    assert captured.out.endswith(pulled)
    # check locally
    docker_ls_output = loop.run_until_complete(docker.images.list())
    local_images = parse_docker_ls_output(docker_ls_output)
    assert pulled in local_images

    loop.run_until_complete(docker.images.delete(pulled, force=True))<|MERGE_RESOLUTION|>--- conflicted
+++ resolved
@@ -54,27 +54,16 @@
 
 
 @pytest.mark.e2e
-<<<<<<< HEAD
 def test_images_complete_lifecycle(helper, image, tag, loop, docker):
-=======
-def test_images_complete_lifecycle(helper, run_cli, image, tag, loop, docker):
-
->>>>>>> e797720c
     # Let`s push image
     captured = helper.run_cli(["image", "push", image])
 
     # stderr has "Used image ..." lines
     # assert not captured.err
 
-<<<<<<< HEAD
-    image_url = URL(captured.out)
-    assert image_url.scheme == "image"
-    assert image_url.path.lstrip("/") == image
-=======
     image_full_str = f"image://{helper._config.username}/{image}"
     assert captured.out.endswith(image_full_str)
     image_url = URL(image_full_str)
->>>>>>> e797720c
 
     # Check if image available on registry
     captured = helper.run_cli(["image", "ls"])
@@ -92,22 +81,7 @@
     assert image not in local_images
 
     # Pull image as with another tag
-<<<<<<< HEAD
-    captured = helper.run_cli(["image", "pull", str(image_url), pulled_image])
-    # stderr has "Used image ..." lines
-    # assert not captured.err
-    assert pulled_image == captured.out
-    # Check if image exists and remove, all-in-one swiss knife
-    loop.run_until_complete(docker.images.delete(pulled_image, force=True))
-
-    # Execute image and check result
-    config = helper.config
-    registry_url = URL(config.registry_url)
-    path = image_url.path
-    image_with_repo = f'{registry_url.host}/{image_url.host}/{path.lstrip("/")}'
-    captured = helper.run_cli(
-=======
-    captured = run_cli(["image", "pull", f"image://~/{image}"])
+    captured = helper.run_cli(["image", "pull", f"image://~/{image}"])
     # stderr has "Used image ..." lines
     # assert not captured.err
     assert captured.out.endswith(image)
@@ -118,8 +92,7 @@
     assert image in local_images
 
     # Execute image and check result
-    captured = run_cli(
->>>>>>> e797720c
+    captured = helper.run_cli(
         [
             "submit",
             str(image_url),
