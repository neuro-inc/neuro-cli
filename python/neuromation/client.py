import asyncio
<<<<<<< HEAD
from io import BytesIO
from typing import List

from dataclasses import InitVar, dataclass

from .requests import (CreateRequest, DeleteRequest, Image, InferRequest,
                       JobStatusRequest, ListRequest, MkDirsRequest,
                       OpenRequest, Request, Resources, TrainRequest, fetch,
                       session)

=======
import re

from dataclasses import dataclass

from .requests import (Image, InferRequest, JobStatusRequest, ResourcesPayload,
                       TrainRequest, fetch, session)


def parse_memory(memory) -> int:
    """Parse string expression i.e. 16M, 16MB, etc
    M = 1024 * 1024, MB = 1000 * 1000

    returns value in bytes"""

    prefixes = 'MGTPEZY'
    value_error = ValueError(f'Unable parse value: {memory}')

    if not memory:
        raise value_error

    pattern = \
        r'^(?P<value>\d+)(?P<units>(kB|K)|((?P<prefix>[{prefixes}])(?P<unit>B?)))$'.format(  # NOQA
            prefixes=prefixes
        )
    regex = re.compile(pattern)
    match = regex.fullmatch(memory)

    if not match:
        raise value_error

    groups = match.groupdict()

    value = int(groups['value'])
    unit = groups['unit']
    prefix = groups['prefix']
    units = groups['units']

    if units == 'kB':
        return value * 1000

    if units == 'K':
        return value * 1024

    # Our prefix string starts with Mega
    # so for index 0 the power should be 2
    power = 2 + prefixes.index(prefix)
    multiple = 1000 if unit else 1024

    return value * multiple ** power


def to_megabytes(value: str) -> int:
    return int(parse_memory(value) / (1024 ** 2))


@dataclass(frozen=True)
class Resources:
    memory: str
    cpu: int
    gpu: int
>>>>>>> 93f99f2e

class ApiCallError(Exception):
    pass


class ApiClient:
    def __init__(self, url: str, *, loop=None):
        self._url = url
        self._loop = loop if loop else asyncio.get_event_loop()
        self._session = self._loop.run_until_complete(session())

    async def close(self):
        if self._session.closed:
            return

        await self._session.close()
        self._session = None

<<<<<<< HEAD
    async def _fetch(self, request: Request):
        res = await fetch(session=self._session, url=self._url, request=request)
        if type(res) is dict and 'error' in res:
            raise ApiCallError(res['error'])
        return res

    def _fetch_sync(self, request: Request):
        return self._loop.run_until_complete(self._fetch(request))


=======
>>>>>>> 93f99f2e
@dataclass(frozen=True)
class JobStatus:
    results: str
    status: str
    id: str
<<<<<<< HEAD
    client: ApiClient

=======
    url: str
    session: object

    async def _call(self):
        return JobStatus(
                session=self.session,
                url=self.url,
                **await fetch(
                    session=self.session,
                    url=self.url,
                    request=JobStatusRequest(
                        id=self.id
                    )))
>>>>>>> 93f99f2e

    async def _call(self):
        return JobStatus(
                client=self.client,
                **await self.client._fetch(
                    request=JobStatusRequest(
                        id=self.id
                    )))


    def wait(self, timeout=None):
        try:
<<<<<<< HEAD
            return self.client._loop.run_until_complete(
                asyncio.wait_for(
                    self._call(),
                    timeout=timeout
                    )
                )
=======
            return loop.run_until_complete(
                asyncio.wait_for(
                    self._call(),
                    timeout=timeout))
>>>>>>> 93f99f2e
        except asyncio.TimeoutError:
            raise TimeoutError


<<<<<<< HEAD
class Model(ApiClient):
=======
class Model:
    def __init__(self, url, *, loop=None):
        self._url = url
        self._loop = loop if loop else asyncio.get_event_loop()
        self._session = self._loop.run_until_complete(session())

    async def close(self):
        if self._session.closed:
            return

        await self._session.close()
        self._session = None

>>>>>>> 93f99f2e
    def infer(
            self,
            *,
            image: Image,
            resources: Resources,
            model: str,
            dataset: str,
            results: str)-> JobStatus:
<<<<<<< HEAD
        res = self._fetch_sync(
                InferRequest(
                    image=Image(
                        image=image.image,
                        command=image.command),
                    resources=Resources(
                        memory=resources.memory,
                        cpu=resources.cpu,
                        gpu=resources.gpu),
                    model_storage_uri=model,
                    dataset_storage_uri=dataset,
                    result_storage_uri=results))

        return JobStatus(
            **res,
            client=self)
=======

        return JobStatus(
            url=self._url,
            session=self._session,
            **self._loop.run_until_complete(
                fetch(
                    self._session,
                    self._url,
                    InferRequest(
                        image=Image(
                            image=image.image,
                            command=image.command),
                        resources=ResourcesPayload(
                            memory_mb=to_megabytes(resources.memory),
                            cpu=resources.cpu,
                            gpu=resources.gpu),
                        model_storage_uri=model,
                        dataset_storage_uri=dataset,
                        result_storage_uri=results))))
>>>>>>> 93f99f2e

    def train(
            self,
            *,
            image: Image,
            resources: Resources,
            dataset: str,
            results: str) -> JobStatus:
        res = self._fetch_sync(
            TrainRequest(
                image=Image(
                    image=image.image,
                    command=image.command),
                resources=resources,
                dataset_storage_uri=dataset,
                result_storage_uri=results))

        return JobStatus(
<<<<<<< HEAD
            **res,
            client=self)


@dataclass(frozen=True)
class StorageStatus:
    path: str
    size: int
    type: str


class Storage(ApiClient):
    def ls(self, *, path: str) -> str:
        return [
            StorageStatus(**status)
            for status in 
            self._fetch_sync(ListRequest(path=path))
        ]

    def mkdirs(self, *, root: str, paths: List[str]) -> List[str]:
        self._fetch_sync(MkDirsRequest(root=root, paths=paths))
        return paths 

    def create(self, *, path: str, data: BytesIO) -> str:
        self._fetch_sync(CreateRequest(path=path, data=data))
        return path

    def open(self, *, path: str) -> BytesIO:
        content = self._fetch_sync(OpenRequest(path=path))
        return BytesIO(self._loop.run_until_complete(content.read()))

    def rm(self, *, path: str) -> str:
        self._fetch_sync(DeleteRequest(path=path))
        return path
=======
            session=self._session,
            url=self._url,
            **self._loop.run_until_complete(
                fetch(
                    self._session,
                    self._url,
                    TrainRequest(
                        image=Image(
                            image=image.image,
                            command=image.command),
                        resources=ResourcesPayload(
                            memory_mb=to_megabytes(resources.memory),
                            cpu=resources.cpu,
                            gpu=resources.gpu),
                        dataset_storage_uri=dataset,
                        result_storage_uri=results))))


class Storage:
    pass
>>>>>>> 93f99f2e
<|MERGE_RESOLUTION|>--- conflicted
+++ resolved
@@ -1,5 +1,5 @@
 import asyncio
-<<<<<<< HEAD
+import re
 from io import BytesIO
 from typing import List
 
@@ -7,16 +7,8 @@
 
 from .requests import (CreateRequest, DeleteRequest, Image, InferRequest,
                        JobStatusRequest, ListRequest, MkDirsRequest,
-                       OpenRequest, Request, Resources, TrainRequest, fetch,
-                       session)
-
-=======
-import re
-
-from dataclasses import dataclass
-
-from .requests import (Image, InferRequest, JobStatusRequest, ResourcesPayload,
-                       TrainRequest, fetch, session)
+                       OpenRequest, Request, ResourcesPayload, TrainRequest,
+                       fetch, session)
 
 
 def parse_memory(memory) -> int:
@@ -71,7 +63,7 @@
     memory: str
     cpu: int
     gpu: int
->>>>>>> 93f99f2e
+
 
 class ApiCallError(Exception):
     pass
@@ -90,7 +82,6 @@
         await self._session.close()
         self._session = None
 
-<<<<<<< HEAD
     async def _fetch(self, request: Request):
         res = await fetch(session=self._session, url=self._url, request=request)
         if type(res) is dict and 'error' in res:
@@ -101,31 +92,13 @@
         return self._loop.run_until_complete(self._fetch(request))
 
 
-=======
->>>>>>> 93f99f2e
 @dataclass(frozen=True)
 class JobStatus:
     results: str
     status: str
     id: str
-<<<<<<< HEAD
     client: ApiClient
 
-=======
-    url: str
-    session: object
-
-    async def _call(self):
-        return JobStatus(
-                session=self.session,
-                url=self.url,
-                **await fetch(
-                    session=self.session,
-                    url=self.url,
-                    request=JobStatusRequest(
-                        id=self.id
-                    )))
->>>>>>> 93f99f2e
 
     async def _call(self):
         return JobStatus(
@@ -138,40 +111,17 @@
 
     def wait(self, timeout=None):
         try:
-<<<<<<< HEAD
             return self.client._loop.run_until_complete(
                 asyncio.wait_for(
                     self._call(),
                     timeout=timeout
                     )
                 )
-=======
-            return loop.run_until_complete(
-                asyncio.wait_for(
-                    self._call(),
-                    timeout=timeout))
->>>>>>> 93f99f2e
         except asyncio.TimeoutError:
             raise TimeoutError
 
 
-<<<<<<< HEAD
 class Model(ApiClient):
-=======
-class Model:
-    def __init__(self, url, *, loop=None):
-        self._url = url
-        self._loop = loop if loop else asyncio.get_event_loop()
-        self._session = self._loop.run_until_complete(session())
-
-    async def close(self):
-        if self._session.closed:
-            return
-
-        await self._session.close()
-        self._session = None
-
->>>>>>> 93f99f2e
     def infer(
             self,
             *,
@@ -180,14 +130,13 @@
             model: str,
             dataset: str,
             results: str)-> JobStatus:
-<<<<<<< HEAD
         res = self._fetch_sync(
                 InferRequest(
                     image=Image(
                         image=image.image,
                         command=image.command),
-                    resources=Resources(
-                        memory=resources.memory,
+                    resources=ResourcesPayload(
+                        memory_mb=to_megabytes(resources.memory),
                         cpu=resources.cpu,
                         gpu=resources.gpu),
                     model_storage_uri=model,
@@ -197,27 +146,7 @@
         return JobStatus(
             **res,
             client=self)
-=======
-
-        return JobStatus(
-            url=self._url,
-            session=self._session,
-            **self._loop.run_until_complete(
-                fetch(
-                    self._session,
-                    self._url,
-                    InferRequest(
-                        image=Image(
-                            image=image.image,
-                            command=image.command),
-                        resources=ResourcesPayload(
-                            memory_mb=to_megabytes(resources.memory),
-                            cpu=resources.cpu,
-                            gpu=resources.gpu),
-                        model_storage_uri=model,
-                        dataset_storage_uri=dataset,
-                        result_storage_uri=results))))
->>>>>>> 93f99f2e
+
 
     def train(
             self,
@@ -231,12 +160,14 @@
                 image=Image(
                     image=image.image,
                     command=image.command),
-                resources=resources,
+                    resources=ResourcesPayload(
+                        memory_mb=to_megabytes(resources.memory),
+                        cpu=resources.cpu,
+                        gpu=resources.gpu),
                 dataset_storage_uri=dataset,
                 result_storage_uri=results))
 
         return JobStatus(
-<<<<<<< HEAD
             **res,
             client=self)
 
@@ -270,26 +201,4 @@
 
     def rm(self, *, path: str) -> str:
         self._fetch_sync(DeleteRequest(path=path))
-        return path
-=======
-            session=self._session,
-            url=self._url,
-            **self._loop.run_until_complete(
-                fetch(
-                    self._session,
-                    self._url,
-                    TrainRequest(
-                        image=Image(
-                            image=image.image,
-                            command=image.command),
-                        resources=ResourcesPayload(
-                            memory_mb=to_megabytes(resources.memory),
-                            cpu=resources.cpu,
-                            gpu=resources.gpu),
-                        dataset_storage_uri=dataset,
-                        result_storage_uri=results))))
-
-
-class Storage:
-    pass
->>>>>>> 93f99f2e
+        return path