import logging
import os
import sys
from typing import List, Optional, Sequence, Type

import aiohttp
import click
from aiodocker.exceptions import DockerError
from click.exceptions import Abort as ClickAbort, Exit as ClickExit  # type: ignore

import neuromation
from neuromation.cli.rc import RCException
from neuromation.logging import ConsoleWarningFormatter

from . import completion, config, image, job, model, rc, share, storage
from .utils import Context, DeprecatedGroup, MainGroup, alias


# For stream copying from file to http or from http to file
BUFFER_SIZE_MB = 16

log = logging.getLogger(__name__)
console_handler = logging.StreamHandler(sys.stderr)


def setup_logging() -> None:
    root_logger = logging.getLogger()
    root_logger.addHandler(console_handler)
    root_logger.setLevel(logging.DEBUG)

    # Select modules logging, if necessary
    # logging.getLogger("aiohttp.internal").propagate = False
    # logging.getLogger("aiohttp.client").setLevel(logging.DEBUG)


def setup_console_handler(
    handler: logging.StreamHandler, verbose: int, noansi: bool = False
) -> None:
    if not handler.stream.closed and handler.stream.isatty() and noansi is False:
        format_class: Type[logging.Formatter] = ConsoleWarningFormatter
    else:
        format_class = logging.Formatter

    if verbose:
        handler.setFormatter(format_class("%(name)s.%(funcName)s: %(message)s"))
        loglevel = logging.DEBUG
    else:
        handler.setFormatter(format_class())
        loglevel = logging.INFO

    handler.setLevel(loglevel)


LOG_ERROR = log.error
COLOR = False


<<<<<<< HEAD
@click.group(cls=MainGroup)
@click.option("-v", "--verbose", count=True, type=int)
@click.option("--show-traceback", is_flag=True, default=True)
=======
@click.group(cls=MainGroup, invoke_without_command=True)
@click.option("-v", "--verbose", count=True, type=int, help="Enable verbose mode")
@click.option(
    "--show-traceback",
    is_flag=True,
    help="Show python traceback on error, useful for debugging the tool.",
)
@click.option(
    "--color",
    type=click.Choice(["yes", "no", "auto"]),
    default="auto",
    help="Color mode",
)
>>>>>>> 49ca35f5
@click.version_option(
    version=neuromation.__version__, message="Neuromation Platform Client %(version)s"
)
@click.pass_context
<<<<<<< HEAD
def cli(ctx: click.Context, verbose: int, show_traceback: bool) -> None:
=======
def cli(ctx: click.Context, verbose: int, show_traceback: bool, color: str) -> None:
    """
    Neuromation console.
    """
>>>>>>> 49ca35f5
    #   ▇ ◣
    #   ▇ ◥ ◣
    # ◣ ◥   ▇
    # ▇ ◣   ▇
    # ▇ ◥ ◣ ▇
    # ▇   ◥ ▇    Neuromation Platform
    # ▇   ◣ ◥
    # ◥ ◣ ▇      Deep network training,
    #   ◥ ▇      inference and datasets
    #     ◥
    global COLOR, LOG_ERROR
    if show_traceback:
        LOG_ERROR = log.exception
    setup_logging()
    setup_console_handler(console_handler, verbose=verbose)
    COLORS = {"yes": True, "no": False, "auto": None}
    real_color: Optional[bool] = COLORS[color]
    if real_color is None:
        real_color = sys.stdin.isatty()
    COLOR = real_color
    ctx.color = real_color
    config = rc.ConfigFactory.load()
    config.color = real_color
    ctx.obj = config
    if not ctx.invoked_subcommand:
        click.echo(ctx.get_help())


@cli.command()
@click.argument("command", nargs=-1)
@click.pass_context
def help(ctx: click.Context, command: Sequence[str]) -> None:
    """Get help on a command."""
    top_ctx = ctx
    while top_ctx.parent is not None:
        top_ctx = top_ctx.parent

    not_found = 'No such command neuro "{}"'.format(" ".join(command))

    ctx_stack = [top_ctx]
    for cmd_name in command:
        current_cmd = ctx_stack[-1].command
        if isinstance(current_cmd, click.MultiCommand):
            sub_name, sub_cmd, args = current_cmd.resolve_command(ctx, [cmd_name])
            if sub_cmd is None:
                click.echo(not_found)
                break
            sub_ctx = Context(sub_cmd, parent=ctx_stack[-1], info_name=sub_name)
            ctx_stack.append(sub_ctx)
        else:
            click.echo(not_found)
            break
    else:
        help = ctx_stack[-1].get_help()
        click.echo(help)

    for ctx in reversed(ctx_stack[1:]):
        ctx.close()


cli.add_command(job.job)
cli.add_command(storage.storage)
cli.add_command(image.image)
cli.add_command(config.config)
cli.add_command(completion.completion)

cli.add_command(model.model)
cli.add_command(DeprecatedGroup(storage.storage, name="store", hidden=True))

cli.add_command(job.submit)
cli.add_command(alias(job.ls, "ps", help=job.ls.help, deprecated=False))
cli.add_command(job.status)
cli.add_command(job.exec)
cli.add_command(job.logs)
cli.add_command(job.kill)
cli.add_command(job.top)
cli.add_command(config.login)
cli.add_command(config.logout)
cli.add_command(storage.cp)
cli.add_command(storage.ls)
cli.add_command(storage.rm)
cli.add_command(storage.mkdir)
cli.add_command(storage.mv)
cli.add_command(alias(image.ls, "images", help=image.ls.help, deprecated=False))
cli.add_command(image.push)
cli.add_command(image.pull)
cli.add_command(share.share)


def main(args: Optional[List[str]] = None) -> None:
    try:
        cli.main(args=args, standalone_mode=False)
    except ClickAbort:
        LOG_ERROR("Aborting.")
        sys.exit(130)
    except click.ClickException as e:
        e.show()
        sys.exit(e.exit_code)
    except ClickExit as e:
        sys.exit(e.exit_code)
    except neuromation.client.IllegalArgumentError as error:
        LOG_ERROR(f"Illegal argument(s) ({error})")
        sys.exit(os.EX_DATAERR)

    except neuromation.client.ResourceNotFound as error:
        LOG_ERROR(f"{error}")
        sys.exit(os.EX_OSFILE)

    except neuromation.client.AuthenticationError as error:
        LOG_ERROR(f"Cannot authenticate ({error})")
        sys.exit(os.EX_NOPERM)
    except neuromation.client.AuthorizationError as error:
        LOG_ERROR(f"You haven`t enough permission ({error})")
        sys.exit(os.EX_NOPERM)

    except neuromation.client.ClientError as error:
        LOG_ERROR(f"Application error ({error})")
        sys.exit(os.EX_SOFTWARE)

    except RCException as error:
        LOG_ERROR(f"{error}")
        sys.exit(os.EX_SOFTWARE)

    except aiohttp.ClientError as error:
        LOG_ERROR(f"Connection error ({error})")
        sys.exit(os.EX_IOERR)

    except DockerError as error:
        LOG_ERROR(f"Docker API error: {error.message}")
        sys.exit(os.EX_PROTOCOL)

    except NotImplementedError as error:
        LOG_ERROR(f"{error}")
        sys.exit(os.EX_SOFTWARE)
    except FileNotFoundError as error:
        LOG_ERROR(f"File not found ({error})")
        sys.exit(os.EX_OSFILE)
    except NotADirectoryError as error:
        LOG_ERROR(f"{error}")
        sys.exit(os.EX_OSFILE)
    except PermissionError as error:
        LOG_ERROR(f"Cannot access file ({error})")
        sys.exit(os.EX_NOPERM)
    except OSError as error:
        LOG_ERROR(f"I/O Error ({error})")
        sys.exit(os.EX_IOERR)

    except KeyboardInterrupt:
        LOG_ERROR("Aborting.")
        sys.exit(130)
    except ValueError as e:
        print(e)
        sys.exit(127)
    except SystemExit:
        raise
    except Exception as e:
        LOG_ERROR(f"{e}")
        sys.exit(1)
    finally:
        if COLOR:
            print("\033[?25h", end="")  # make sure that the cursor is shown<|MERGE_RESOLUTION|>--- conflicted
+++ resolved
@@ -55,11 +55,6 @@
 COLOR = False
 
 
-<<<<<<< HEAD
-@click.group(cls=MainGroup)
-@click.option("-v", "--verbose", count=True, type=int)
-@click.option("--show-traceback", is_flag=True, default=True)
-=======
 @click.group(cls=MainGroup, invoke_without_command=True)
 @click.option("-v", "--verbose", count=True, type=int, help="Enable verbose mode")
 @click.option(
@@ -73,19 +68,11 @@
     default="auto",
     help="Color mode",
 )
->>>>>>> 49ca35f5
 @click.version_option(
     version=neuromation.__version__, message="Neuromation Platform Client %(version)s"
 )
 @click.pass_context
-<<<<<<< HEAD
-def cli(ctx: click.Context, verbose: int, show_traceback: bool) -> None:
-=======
 def cli(ctx: click.Context, verbose: int, show_traceback: bool, color: str) -> None:
-    """
-    Neuromation console.
-    """
->>>>>>> 49ca35f5
     #   ▇ ◣
     #   ▇ ◥ ◣
     # ◣ ◥   ▇
