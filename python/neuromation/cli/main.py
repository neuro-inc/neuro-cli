--- conflicted
+++ resolved
@@ -5,22 +5,11 @@
 from pathlib import Path
 
 import aiohttp
+from yarl import URL
+
+import neuromation
 from aiodocker.exceptions import DockerError
-from yarl import URL
-
-import neuromation
-<<<<<<< HEAD
-from neuromation.cli.command_handlers import DockerHandler, PlatformStorageOperation
-=======
-from neuromation.cli.command_handlers import (
-    CopyOperation,
-    PlatformListDirOperation,
-    PlatformMakeDirOperation,
-    PlatformRemoveOperation,
-    PlatformRenameOperation,
-    PlatformStorageOperation,
-)
->>>>>>> 0314a2b8
+from neuromation.cli.command_handlers import PlatformStorageOperation
 from neuromation.cli.formatter import JobStatusFormatter, OutputFormatter
 from neuromation.cli.rc import Config
 from neuromation.clientv2 import (
@@ -39,12 +28,8 @@
 from .command_progress_report import ProgressBase
 from .commands import command, dispatch
 from .defaults import DEFAULTS
-<<<<<<< HEAD
+from .docker_handler import DockerHandler
 from .formatter import JobListFormatter, StorageLsFormatter
-=======
-from .docker_handler import DockerHandler
-from .formatter import JobListFormatter
->>>>>>> 0314a2b8
 from .ssh_utils import connect_ssh, remote_debug
 
 
