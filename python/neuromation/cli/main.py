import logging
import os
import sys
from functools import partial
from pathlib import Path
from urllib.parse import urlparse

import aiohttp
from yarl import URL

import neuromation
from neuromation.cli.command_handlers import (
    CopyOperation,
    DockerHandler,
    PlatformListDirOperation,
    PlatformMakeDirOperation,
    PlatformRemoveOperation,
    PlatformRenameOperation,
    PlatformSharingOperations,
    PlatformStorageOperation,
)
from neuromation.cli.formatter import JobStatusFormatter, OutputFormatter
from neuromation.cli.rc import Config
from neuromation.client.jobs import ResourceSharing
from neuromation.clientv2 import (
    ClientV2,
    Image,
    NetworkPortForwarding,
    Resources,
    Volume,
)
from neuromation.logging import ConsoleWarningFormatter
from neuromation.strings.parse import to_megabytes_str

from . import rc
from .commands import command, dispatch
from .defaults import DEFAULTS
from .formatter import JobListFormatter
from .ssh_utils import connect_ssh, remote_debug


# For stream copying from file to http or from http to file
BUFFER_SIZE_MB = 16

log = logging.getLogger(__name__)
console_handler = logging.StreamHandler(sys.stderr)


def setup_logging():
    root_logger = logging.getLogger()
    root_logger.addHandler(console_handler)
    root_logger.setLevel(logging.DEBUG)

    # Select modules logging, if necessary
    # logging.getLogger("aiohttp.internal").propagate = False
    # logging.getLogger("aiohttp.client").setLevel(logging.DEBUG)


def setup_console_handler(handler, verbose, noansi=False):
    if not handler.stream.closed and handler.stream.isatty() and noansi is False:
        format_class = ConsoleWarningFormatter
    else:
        format_class = logging.Formatter

    if verbose:
        handler.setFormatter(format_class("%(name)s.%(funcName)s: %(message)s"))
        loglevel = logging.DEBUG
    else:
        handler.setFormatter(format_class())
        loglevel = logging.INFO

    handler.setLevel(loglevel)


@command
def neuro(url, token, verbose, version):
    """    ◣
    ▇ ◣
    ▇ ◥ ◣
  ◣ ◥   ▇
  ▇ ◣   ▇
  ▇ ◥ ◣ ▇
  ▇   ◥ ▇    Neuromation Platform
  ▇   ◣ ◥
  ◥ ◣ ▇      Deep network training,
    ◥ ▇      inference and datasets
      ◥
Usage:
  neuro [options] COMMAND

Options:
  -u, --url URL         Override API URL [default: {api_url}]
  -t, --token TOKEN     API authentication token (not implemented)
  --verbose             Enable verbose logging
  -v, --version         Print version and exit

Commands:
  model                 Model training, testing and inference
  job                   Manage existing jobs
  store                 Storage operations
  image                 Docker container image operations
  config                Configure API connection settings
  completion            Generate code to enable completion
  share                 Resource sharing management
  help                  Get help on a command
"""

    from neuromation.client import Storage

    @command
    def config():
        """
        Usage:
            neuro config COMMAND

        Client configuration settings commands

        Commands:
            url             Updates API URL
            auth            Updates API Token
            forget          Forget stored API Token
            id_rsa          Updates path to Github RSA token,
                            in use for SSH/Remote debug
            show            Print current settings
        """

        @command
        def url(url):
            """
            Usage:
                neuro config url URL

            Updates settings with provided platform URL.

            Examples:
            neuro config url http://platform.neuromation.io/api/v1
            """
            rc.ConfigFactory.update_api_url(url)

        @command
        def id_rsa(file):
            """
            Usage:
                neuro config id_rsa FILE

            Updates path to id_rsa file with private key.
            File is being used for accessing remote shell, remote debug.

            Note: this is temporal and going to be
            replaced in future by JWT token.
            """
            if not os.path.exists(file) or not os.path.isfile(file):
                print(f"File does not exist id_rsa={file}.")
                return

            rc.ConfigFactory.update_github_rsa_path(file)

        @command
        def show():
            """
            Usage:
                neuro config show

            Prints current settings.
            """
            config = rc.ConfigFactory.load()
            print(config)

        @command
        def auth(token):
            """
            Usage:
                neuro config auth TOKEN

            Updates authorization token
            """
            # TODO (R Zubairov, 09/13/2018): check token correct
            # connectivity, check with Alex
            # Do not overwrite token in case new one does not work
            # TODO (R Zubairov, 09/13/2018): on server side we shall implement
            # protection against brute-force
            rc.ConfigFactory.update_auth_token(token=token)

        @command
        def forget():
            """
            Usage:
                neuro config forget

            Forget authorization token
            """
            rc.ConfigFactory.forget_auth_token()

        return locals()

    @command
    def store():
        """
        Usage:
            neuro store COMMAND

        Storage operations

        Commands:
          rm                 Remove files or directories
          ls                 List directory contents
          cp                 Copy files and directories
          mv                 Move or rename files and directories
          mkdir              Make directories
        """

        storage = partial(Storage, url, token)

        @command
        def rm(path):
            """
            Usage:
                neuro store rm PATH

            Remove files or directories.

            Examples:
            neuro store rm storage:///foo/bar/
            neuro store rm storage:/foo/bar/
            neuro store rm storage://{username}/foo/bar/
            """
            config = rc.ConfigFactory.load()
            platform_user_name = config.get_platform_user_name()
            PlatformRemoveOperation(platform_user_name).remove(path, storage)

        @command
        def ls(path):
            """
            Usage:
                neuro store ls [PATH]

            List directory contents
            By default PATH is equal user`s home dir (storage:)
            """
            if path is None:
                path = "storage:"

            format = "{type:<15}{size:<15,}{name:<}".format

            config = rc.ConfigFactory.load()
            platform_user_name = config.get_platform_user_name()
            ls_op = PlatformListDirOperation(platform_user_name)
            storage_objects = ls_op.ls(path, storage)

            return "\n".join(
                format(type=status.type.lower(), name=status.path, size=status.size)
                for status in storage_objects
            )

        @command
        def cp(source, destination, recursive, progress):
            """
            Usage:
                neuro store cp [options] SOURCE DESTINATION

            Copy files and directories
            Either SOURCE or DESTINATION should have storage:// scheme.
            If scheme is omitted, file:// scheme is assumed.

            Options:
              -r, --recursive             Recursive copy
              -p, --progress              Show progress

            Examples:

            # copy local file ./foo into remote storage root
            neuro store cp ./foo storage:///
            neuro store cp ./foo storage:/

            # download remote file foo into local file foo with
            # explicit file:// scheme set
            neuro store cp storage:///foo file:///foo
            """
            timeout = aiohttp.ClientTimeout(
                total=None, connect=None, sock_read=None, sock_connect=30
            )
            storage = partial(Storage, url, token, timeout)
            src = urlparse(source, scheme="file")
            dst = urlparse(destination, scheme="file")

            log.debug(f"src={src}")
            log.debug(f"dst={dst}")

            config = rc.ConfigFactory.load()
            platform_user_name = config.get_platform_user_name()
            operation = CopyOperation.create(
                platform_user_name, src.scheme, dst.scheme, recursive, progress
            )

            return operation.copy(src, dst, storage)

        @command
        def mkdir(path):
            """
            Usage:
                neuro store mkdir PATH

            Make directories
            """
            config = rc.ConfigFactory.load()
            platform_user_name = config.get_platform_user_name()
            PlatformMakeDirOperation(platform_user_name).mkdir(path, storage)
            return path

        @command
        def mv(source, destination):
            """
            Usage:
                neuro store mv SOURCE DESTINATION

            Move or rename files and directories. SOURCE must contain path to the
            file or directory existing on the storage, and DESTINATION must contain
            the full path to the target file or directory.


            Examples:

            # move or rename remote file
            neuro store mv storage://{username}/foo.txt storage://{username}/bar.txt
            neuro store mv storage://{username}/foo.txt storage://~/bar/baz/foo.txt

            # move or rename remote directory
            neuro store mv storage://{username}/foo/ storage://{username}/bar/
            neuro store mv storage://{username}/foo/ storage://{username}/bar/baz/foo/
            """
            config = rc.ConfigFactory.load()
            platform_user_name = config.get_platform_user_name()
            operation = PlatformRenameOperation(platform_user_name)
            return operation.mv(source, destination, storage)

        return locals()

    @command
    def model():
        """
        Usage:
            neuro model COMMAND

        Model operations

        Commands:
          train              Start model training
          debug              Prepare debug tunnel for PyCharm
        """

        @command
        async def train(
            image,
            dataset,
            results,
            gpu,
            gpu_model,
            cpu,
            memory,
            extshm,
            http,
            ssh,
            cmd,
            preemptible,
            non_preemptible,
            description,
            quiet,
        ):
            """
            Usage:
                neuro model train [options] IMAGE DATASET RESULTS [CMD...]

            Start training job using model from IMAGE, dataset from DATASET and
            store output weights in RESULTS.

            COMMANDS list will be passed as commands to model container.

            Options:
                -g, --gpu NUMBER          Number of GPUs to request \
[default: {model_train_gpu_number}]
                --gpu-model MODEL         GPU to use [default: {model_train_gpu_model}]
                                          Other options available are
                                              nvidia-tesla-k80
                                              nvidia-tesla-p4
                                              nvidia-tesla-v100
                -c, --cpu NUMBER          Number of CPUs to request \
[default: {model_train_cpu_number}]
                -m, --memory AMOUNT       Memory amount to request \
[default: {model_train_memory_amount}]
                -x, --extshm              Request extended '/dev/shm' space
                --http NUMBER             Enable HTTP port forwarding to container
                --ssh NUMBER              Enable SSH port forwarding to container
                --preemptible             Run job on a lower-cost preemptible instance
                --non-preemptible         Force job to run on a non-preemptible instance
                -d, --description DESC    Add optional description to the job
                -q, --quiet               Run command in quiet mode (print only job id)
            """

            def get_preemptible():  # pragma: no cover
                if preemptible and non_preemptible:
                    raise neuromation.client.IllegalArgumentError(
                        "Incompatible options: --preemptible and --non-preemptible"
                    )
                return preemptible or not non_preemptible  # preemptible by default

            is_preemptible = get_preemptible()

            config: Config = rc.ConfigFactory.load()
            username = config.get_platform_user_name()
            pso = PlatformStorageOperation(username)

            try:
                dataset_url = URL(
                    "storage:/" + str(pso.render_uri_path_with_principal(dataset))
                )
            except ValueError:
                raise ValueError(
                    f"Dataset path should be on platform. " f"Current value {dataset}"
                )

            try:
                resultset_url = URL(
                    "storage:/" + str(pso.render_uri_path_with_principal(results))
                )
            except ValueError:
                raise ValueError(
                    f"Results path should be on platform. " f"Current value {results}"
                )

            network = NetworkPortForwarding.from_cli(http, ssh)
            memory = to_megabytes_str(memory)
            resources = Resources.create(cpu, gpu, gpu_model, memory, extshm)

            cmd = " ".join(cmd) if cmd is not None else None
            log.debug(f'cmd="{cmd}"')

            image = Image(image=image, command=cmd)

            async with ClientV2(url, username, token) as client:
                res = await client.models.train(
                    image=image,
                    resources=resources,
                    dataset=dataset_url,
                    results=resultset_url,
                    description=description,
                    network=network,
                    is_preemptible=is_preemptible,
                )
                job = await client.jobs.status(res.id)

            return OutputFormatter.format_job(job, quiet)

        @command
        async def debug(id, localport):
            """
            Usage:
                neuro model debug [options] ID

            Starts ssh terminal connected to running job.
            Job should be started with SSH support enabled.

            Options:
                --localport NUMBER    Local port number for debug \
[default: {model_debug_local_port}]

            Examples:
            neuro model debug --localport 12789 job-abc-def-ghk
            """
            config: Config = rc.ConfigFactory.load()
            git_key = config.github_rsa_path
            username = config.get_platform_user_name()

            async with ClientV2(url, username, token) as client:
                await remote_debug(client, id, git_key, localport)

        return locals()

    @command
    def job():
        """
        Usage:
            neuro job COMMAND

        Model operations

        Commands:
          submit              Starts Job on a platform
          monitor             Monitor job output stream
          list                List all jobs
          status              Display status of a job
          kill                Kill job
          ssh                 Start SSH terminal
        """

        @command
        async def submit(
            image,
            gpu,
            gpu_model,
            cpu,
            memory,
            extshm,
            http,
            ssh,
            cmd,
            volume,
            env,
            env_file,
            preemptible,
            non_preemptible,
            description,
            quiet,
        ):
            """
            Usage:
                neuro job submit [options] [--volume MOUNT]...
                      [--env VAR=VAL]... IMAGE [CMD...]

            Start job using IMAGE

            COMMANDS list will be passed as commands to model container.

            Options:
                -g, --gpu NUMBER          Number of GPUs to request \
[default: {job_submit_gpu_number}]
                --gpu-model MODEL         GPU to use [default: {job_submit_gpu_model}]
                                          Other options available are
                                              nvidia-tesla-k80
                                              nvidia-tesla-p4
                                              nvidia-tesla-v100
                -c, --cpu NUMBER          Number of CPUs to request \
[default: {job_submit_cpu_number}]
                -m, --memory AMOUNT       Memory amount to request \
[default: {job_submit_memory_amount}]
                -x, --extshm              Request extended '/dev/shm' space
                --http NUMBER             Enable HTTP port forwarding to container
                --ssh NUMBER              Enable SSH port forwarding to container
                --volume MOUNT...         Mounts directory from vault into container
                                          Use multiple options to mount more than one \
volume
                -e, --env VAR=VAL...      Set environment variable in container
                                          Use multiple options to define more than one \
variable
                --env-file FILE           File with environment variables to pass
                --preemptible             Force job to run on a preemptible instance
                --non-preemptible         Force job to run on a non-preemptible instance
                -d, --description DESC    Add optional description to the job
                -q, --quiet               Run command in quiet mode (print only job id)


            Examples:
            # Starts a container pytorch:latest with two paths mounted. Directory /q1/
            # is mounted in read only mode to /qm directory within container.
            # Directory /mod mounted to /mod directory in read-write mode.
            neuro job submit --volume storage:/q1:/qm:ro --volume storage:/mod:/mod:rw \
pytorch:latest

            # Starts a container pytorch:latest with connection enabled to port 22 and
            # sets PYTHONPATH environment value to /python.
            # Please note that SSH server should be provided by container.
            neuro job submit --env PYTHONPATH=/python --volume \
storage:/data/2018q1:/data:ro --ssh 22 pytorch:latest
            """

            def get_preemptible():  # pragma: no cover
                if preemptible and non_preemptible:
                    raise neuromation.client.IllegalArgumentError(
                        "Incompatible options: --preemptible and --non-preemptible"
                    )
                return preemptible or not non_preemptible  # preemptible by default

            is_preemptible = get_preemptible()

            config: Config = rc.ConfigFactory.load()
            username = config.get_platform_user_name()

            # TODO (Alex Davydow 12.12.2018): Consider splitting env logic into
            # separate function.
            if env_file:
                with open(env_file, "r") as ef:
                    env = ef.read().splitlines() + env

            env_dict = {}
            for line in env:
                splited = line.split("=", 1)
                if len(splited) == 1:
                    val = os.environ.get(splited[0], "")
                    env_dict[splited[0]] = val
                else:
                    env_dict[splited[0]] = splited[1]

            cmd = " ".join(cmd) if cmd is not None else None
            log.debug(f'cmd="{cmd}"')

            memory = to_megabytes_str(memory)
            image = Image(image=image, command=cmd)
            network = NetworkPortForwarding.from_cli(http, ssh)
            resources = Resources.create(cpu, gpu, gpu_model, memory, extshm)
<<<<<<< HEAD
            volumes = VolumeDescriptionPayload.from_cli_list(username, volume)
=======
            volumes = Volume.from_cli_list(platform_user_name, volume)
>>>>>>> a531fd20

            async with ClientV2(url, username, token) as client:
                job = await client.jobs.submit(
                    image=image,
                    resources=resources,
                    network=network,
                    volumes=volumes,
                    is_preemptible=is_preemptible,
                    description=description,
                    env=env_dict,
                )
                return OutputFormatter.format_job(job, quiet)

        @command
        async def ssh(id, user, key):
            """
            Usage:
                neuro job ssh [options] ID

            Starts ssh terminal connected to running job.
            Job should be started with SSH support enabled.

            Options:
                --user STRING         Container user name [default: {job_ssh_user}]
                --key STRING          Path to container private key.

            Examples:
            neuro job ssh --user alfa --key ./my_docker_id_rsa job-abc-def-ghk
            """
            config: Config = rc.ConfigFactory.load()
            git_key = config.github_rsa_path
            username = config.get_platform_user_name()

            async with ClientV2(url, username, token) as client:
                await connect_ssh(client, id, git_key, user, key)

        @command
        async def monitor(id):
            """
            Usage:
                neuro job monitor ID

            Monitor job output stream
            """
            timeout = aiohttp.ClientTimeout(
                total=None, connect=None, sock_read=None, sock_connect=30
            )
            username = config.get_platform_user_name()

            async with ClientV2(url, username, token, timeout=timeout) as client:
                async for chunk in client.jobs.monitor(id):
                    if not chunk:
                        break
                    sys.stdout.write(chunk.decode(errors="ignore"))

        @command
        async def list(status, description, quiet):
            """
            Usage:
                neuro job list [options]

            Options:
              -s, --status (pending|running|succeeded|failed|all)
                  Filter out job by status(es) (comma delimited if multiple)
              -d, --description DESCRIPTION
                  Filter out job by job description (exact match)
              -q, --quiet
                  Run command in quiet mode (print only job ids)

            List all jobs

            Examples:
            neuro job list --description="my favourite job"
            neuro job list --status=all
            neuro job list --status=pending,running --quiet
            """

            username = config.get_platform_user_name()
            status = status or "running,pending"

            # TODO: add validation of status values
            statuses = set(status.split(","))
            if "all" in statuses:
                statuses = set()

            async with ClientV2(url, username, token) as client:
                jobs = await client.jobs.list()

            formatter = JobListFormatter(quiet=quiet)
            return formatter.format_jobs(jobs, statuses, description)

        @command
        async def status(id):
            """
            Usage:
                neuro job status ID

            Display status of a job
            """
            username = config.get_platform_user_name()
            async with ClientV2(url, username, token) as client:
                res = await client.jobs.status(id)
                return JobStatusFormatter.format_job_status(res)

        @command
        async def kill(job_ids):
            """
            Usage:
                neuro job kill JOB_IDS...

            Kill job(s)
            """
            username = config.get_platform_user_name()
            errors = []
            async with ClientV2(url, username, token) as client:
                for job in job_ids:
                    try:
                        await client.jobs.kill(job)
                        print(job)
                    except ValueError as e:
                        errors.append((job, e))

            def format_fail(job: str, reason: Exception) -> str:
                return f"Cannot kill job {job}: {reason}"

            for job, error in errors:
                print(format_fail(job, error))

        return locals()

    @command
    def image():
        """
        Usage:
            neuro image COMMAND

        Docker image operations

        Commands:
          push                 Push docker image from local machine to cloud registry.
          pull                 Pull docker image from cloud registry to local machine.
        """

        def _get_image_platform_full_name(image_name):
            config = rc.ConfigFactory.load()
            registry_url = config.docker_registry_url()
            user_name = config.get_platform_user_name()
            target_image_name = f"{registry_url}/{user_name}/{image_name}"
            return target_image_name

        @command
        def push(image_name):
            """
            Usage:
                neuro image push IMAGE_NAME

            Push an image to platform registry
            """
            config = rc.ConfigFactory.load()
            platform_user_name = config.get_platform_user_name()
            registry_url = config.docker_registry_url()
            return DockerHandler(platform_user_name, config.auth).push(
                registry_url, image_name
            )

        @command
        def pull(image_name):
            """
            Usage:
                neuro image pull IMAGE_NAME

            Pull an image from platform registry
            """
            config = rc.ConfigFactory.load()
            platform_user_name = config.get_platform_user_name()
            registry_url = config.docker_registry_url()
            return DockerHandler(platform_user_name, config.auth).pull(
                registry_url, image_name
            )

        return locals()

    @command
    def share(uri, whom, read, write, manage):
        """
            Usage:
                neuro share URI WHOM (read|write|manage)

            Shares resource specified by URI to a user specified by WHOM
             allowing to read, write or manage it.

            Examples:
            neuro share storage:///sample_data/ alice manage
            neuro share image:///resnet50 bob read
            neuro share job:///my_job_id alice write
        """

        op_type = "manage" if manage else "write" if write else "read" if read else None
        if not op_type:
            print("Resource not shared. " "Please specify one of read/write/manage.")
            return None

        config = rc.ConfigFactory.load()
        platform_user_name = config.get_platform_user_name()

        try:
            resource_sharing = partial(ResourceSharing, url, token)
            share_command = PlatformSharingOperations(platform_user_name)
            share_command.share(uri, op_type, whom, resource_sharing)
        except neuromation.client.IllegalArgumentError:
            print("Resource not shared. " "Please verify resource-uri, user name.")
            return None
        print("Resource shared.")
        return None

    @command
    def completion():
        """
            Usage:
                neuro completion COMMAND

            Generates code to enable bash-completion.

            Commands:
                generate     Generate code enabling bash-completion.
                             eval $(neuro completion generate) enables completion
                             for the current session.
                             Adding eval $(neuro completion generate) to
                             .bashrc_profile enables completion permanently.
                patch        Automatically patch .bash_profile to enable completion
        """
        neuromation_dir = Path(__file__).parent.parent
        completion_file = neuromation_dir / "completion" / "completion.bash"
        activate_completion = "source '{}'".format(str(completion_file))

        @command
        def generate():
            """
               Usage:
                   neuro completion generate

               Generate code enabling bash-completion.
               eval $(neuro completion generate) enables completion for the current
               session.
               Adding eval $(neuro completion generate) to .bashrc_profile enables
               completion permanently.
            """
            print(activate_completion)

        @command
        def patch():
            """
               Usage:
                   neuro completion patch

               Automatically patch .bash_profile to enable completion
            """
            bash_profile_file = Path.home() / ".bash_profile"
            with bash_profile_file.open("a+") as bash_profile:
                bash_profile.write(activate_completion)
                bash_profile.write("\n")

        return locals()

    @command
    def help():
        """
            Usage:
                neuro help COMMAND [SUBCOMMAND[...]]

            Display help for given COMMAND

            Examples:
                neuro help store
                neuro help store ls

        """
        pass

    return locals()


def main():
    is_verbose = "--verbose" in sys.argv
    if is_verbose:
        sys.argv.remove("--verbose")

    setup_logging()
    setup_console_handler(console_handler, verbose=is_verbose)

    if any(version_key in sys.argv for version_key in ["-v", "--version"]):
        print(f"Neuromation Platform Client {neuromation.__version__}")
        return

    config = rc.ConfigFactory.load()
    format_spec = DEFAULTS.copy()
    platform_username = config.get_platform_user_name()
    if platform_username:
        format_spec["username"] = platform_username
    if config.url:
        format_spec["api_url"] = config.url

    try:
        res = dispatch(
            target=neuro, tail=sys.argv[1:], format_spec=format_spec, token=config.auth
        )
        if res:
            print(res)

    except neuromation.client.IllegalArgumentError as error:
        log.error(f"Illegal argument(s) ({error})")
        sys.exit(os.EX_DATAERR)

    except neuromation.client.ResourceNotFound as error:
        log.error(f"{error}")
        sys.exit(os.EX_OSFILE)

    except neuromation.client.AuthenticationError as error:
        log.error(f"Cannot authenticate ({error})")
        sys.exit(os.EX_NOPERM)
    except neuromation.client.AuthorizationError as error:
        log.error(f"You haven`t enough permission ({error})")
        sys.exit(os.EX_NOPERM)

    except neuromation.client.ClientError as error:
        log.error(f"Application error ({error})")
        sys.exit(os.EX_SOFTWARE)

    except aiohttp.ClientError as error:
        log.error(f"Connection error ({error})")
        sys.exit(os.EX_IOERR)

    except NotImplementedError as error:
        log.error(f"{error}")
        sys.exit(os.EX_SOFTWARE)
    except FileNotFoundError as error:
        log.error(f"File not found ({error})")
        sys.exit(os.EX_OSFILE)
    except NotADirectoryError as error:
        log.error(f"{error}")
        sys.exit(os.EX_OSFILE)
    except PermissionError as error:
        log.error(f"Cannot access file ({error})")
        sys.exit(os.EX_NOPERM)
    except IOError as error:
        log.error(f"I/O Error ({error})")
        raise error

    except KeyboardInterrupt:
        log.error("Aborting.")
        sys.exit(130)
    except ValueError as e:
        print(e)
        sys.exit(127)

    except Exception as e:
        log.error(f"{e}")
        raise e<|MERGE_RESOLUTION|>--- conflicted
+++ resolved
@@ -596,11 +596,7 @@
             image = Image(image=image, command=cmd)
             network = NetworkPortForwarding.from_cli(http, ssh)
             resources = Resources.create(cpu, gpu, gpu_model, memory, extshm)
-<<<<<<< HEAD
-            volumes = VolumeDescriptionPayload.from_cli_list(username, volume)
-=======
-            volumes = Volume.from_cli_list(platform_user_name, volume)
->>>>>>> a531fd20
+            volumes = Volume.from_cli_list(username, volume)
 
             async with ClientV2(url, username, token) as client:
                 job = await client.jobs.submit(
