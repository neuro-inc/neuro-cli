import logging
import os
<<<<<<< HEAD
from pathlib import PosixPath, PurePosixPath
from typing import Dict
from urllib.parse import ParseResult, urlparse

import docker
from docker.errors import APIError
=======
from os.path import dirname
from pathlib import Path, PosixPath, PurePath, PurePosixPath
from typing import Callable, List, Optional
from urllib.parse import ParseResult, urlparse

from neuromation.cli.command_progress_report import ProgressBase
from neuromation.client import FileStatus, ResourceNotFound
>>>>>>> 0314a2b8


log = logging.getLogger(__name__)

BUFFER_SIZE_MB = 1

BUFFER_SIZE_B = BUFFER_SIZE_MB * 1024 * 1024

PLATFORM_DELIMITER = "/"

SYSTEM_PATH_DELIMITER = os.sep


class PlatformOperation:
    def __init__(self, principal: str, token: str) -> None:
        self._principal = principal
        self._token = token


class PlatformStorageOperation:
    def __init__(self, principal: str):
        self.principal = principal

    def _get_principal(self, path_url: ParseResult) -> str:
        path_principal = path_url.hostname
        if not path_principal:
            path_principal = self.principal
        if path_principal == "~":
            path_principal = self.principal
        return path_principal

    def _is_storage_path_url(self, path: ParseResult):
        if path.scheme != "storage":
            raise ValueError("Path should be targeting platform storage.")

    def _render_platform_path(self, path_str: str) -> PosixPath:
        target_path: PosixPath = PosixPath(path_str)
        if target_path.is_absolute():
            target_path = target_path.relative_to(PosixPath("/"))
        return target_path

    def _render_platform_path_with_principal(self, path: ParseResult) -> PosixPath:
        target_path: PosixPath = self._render_platform_path(path.path)
        target_principal = self._get_principal(path)
        posix_path = PurePosixPath(PLATFORM_DELIMITER, target_principal, target_path)
        return posix_path

    def render_uri_path_with_principal(self, path: str):
        # Special case that shall be handled here, when path is '//'
        if path == "storage://":
            return PosixPath(PLATFORM_DELIMITER)

        # Normal processing flow
        path_url = urlparse(path, scheme="file")
        self._is_storage_path_url(path_url)
        return self._render_platform_path_with_principal(path_url)


<<<<<<< HEAD
class DockerHandler(PlatformOperation):
    def __init__(self, principal: str, token: str) -> None:
        super().__init__(principal, token)
        self._client = docker.APIClient()

    def _is_docker_available(self) -> bool:
        try:
            self._client.ping()
            return True
        except APIError:
            return False

    def _auth(self) -> Dict[str, str]:
        return {"username": "token", "password": self._token}

    @classmethod
    def _split_tagged_image_name(cls, image_name: str):
        colon_count = image_name.count(":")
        if colon_count == 0:
            return image_name, ""
        if colon_count == 1:
            name, tag = image_name.split(":")
            if name:
                return name, tag
        raise ValueError(f"Invalid image name format: {image_name}")

    def push(self, registry: str, image_name: str) -> str:
        if self._is_docker_available():
            try:
                image, tag = self._split_tagged_image_name(image_name)

                repository_url = f"{registry}/{self._principal}/{image}:{tag}"
                if not self._client.tag(image_name, repository_url, tag, force=True):
                    raise ValueError("Error tagging image.")
                progress = "|\\-/"
                cnt = 0
                for line in self._client.push(
                    repository_url,
                    stream=True,
                    decode=True,
                    tag=tag,
                    auth_config=self._auth(),
                ):  # pragma no cover
                    cnt = (cnt + 1) % len(progress)
                    print(f"\r{progress[cnt]}", end="")
                return repository_url
            except docker.errors.APIError as e:
                raise ValueError(
                    f"Cannot push container image to registry. Error {e.explanation}"
                ) from e

    def pull(self, registry: str, image_name: str) -> str:
        if self._is_docker_available():
            try:
                image, tag = self._split_tagged_image_name(image_name)

                repository_url = image
                progress = "|\\-/"
                cnt = 0
                for line in self._client.pull(
                    repository_url,
                    tag=tag,
                    stream=True,
                    decode=True,
                    auth_config=self._auth(),
                ):  # pragma no cover
                    cnt = (cnt + 1) % len(progress)
                    print(f"\r{progress[cnt]}", end="")
                return repository_url
            except docker.errors.APIError as e:
                log.error(e)
                raise ValueError(
                    f"Cannot pull container image from registry. Error {e.explanation}"
                ) from e
=======
class PlatformMakeDirOperation(PlatformStorageOperation):
    def mkdir(self, path_str: str, storage: Callable):
        final_path = self.render_uri_path_with_principal(path_str)
        # TODO CHECK parent exists
        with storage() as s:
            return s.mkdirs(path=str(final_path))


class PlatformListDirOperation(PlatformStorageOperation):
    def ls(self, path_str: str, storage: Callable) -> List[FileStatus]:
        final_path = self.render_uri_path_with_principal(path_str)
        with storage() as s:
            return s.ls(path=str(final_path))


class PlatformRemoveOperation(PlatformStorageOperation):
    def remove(self, path_str: str, storage: Callable):
        path = urlparse(path_str, scheme="file")
        self._is_storage_path_url(path)
        final_path = self.render_uri_path_with_principal(path_str)

        root_data_path = PosixPath("/")

        # Minor protection against deleting everything from root
        # or user volume root, however force operation here should
        # allow user to delete everything
        if final_path == root_data_path or final_path.parent == root_data_path:
            raise ValueError("Invalid path value.")

        with storage() as s:
            return s.rm(path=str(final_path))


class PlatformRenameOperation(PlatformStorageOperation):
    def mv(self, src_str: str, dst_str: str, storage: Callable):
        src_path_str = str(self.render_uri_path_with_principal(src_str))
        dst_path_str = str(self.render_uri_path_with_principal(dst_str))
        with storage() as s:
            return s.mv(src_path=src_path_str, dst_path=dst_path_str)


class CopyOperation(PlatformStorageOperation):
    def __init__(self, principal: str, progress: ProgressBase):
        super().__init__(principal)
        self.progress = progress

    def _file_stat_on_platform(
        self, path: PosixPath, storage: Callable
    ) -> Optional[FileStatus]:
        try:
            with storage() as s:
                file_status = s.stats(path=str(path))
                return file_status
        except ResourceNotFound:
            return None

    def _is_dir_on_platform(self, path: PosixPath, storage: Callable) -> bool:
        """Tests whether specified path is directory on a platform or not."""
        platform = self._file_stat_on_platform(path, storage)
        if platform:
            return platform.type == "DIRECTORY"
        return False

    @abc.abstractmethod
    def _copy(
        self, src: ParseResult, dst: ParseResult, storage: Callable
    ):  # pragma: no cover
        pass

    def copy(self, src: ParseResult, dst: ParseResult, storage: Callable):
        log.debug(f"Copy {src} to {dst}.")
        copy_result = self._copy(src, dst, storage)
        return copy_result

    @classmethod
    def create(
        cls,
        principal: str,
        src_scheme: str,
        dst_scheme: str,
        recursive: bool,
        progress_enabled: bool = False,
    ) -> "CopyOperation":
        log.debug(f"p = {progress_enabled}")
        progress: ProgressBase = ProgressBase.create_progress(progress_enabled)
        if src_scheme == "file":
            if dst_scheme == "storage":
                if recursive:
                    return RecursiveLocalToPlatform(principal, progress)
                else:
                    return NonRecursiveLocalToPlatform(principal, progress)
            else:
                raise ValueError("storage:// and file:// schemes required")
        elif src_scheme == "storage":
            if dst_scheme == "file":
                if recursive:
                    return RecursivePlatformToLocal(principal, progress)
                else:
                    return NonRecursivePlatformToLocal(principal, progress)
            else:
                raise ValueError("storage:// and file:// schemes required")
        raise ValueError("storage:// and file:// schemes required")


class NonRecursivePlatformToLocal(CopyOperation):
    def transfer(self, file: FileStatus, i, o):  # pragma: no cover
        log.debug(f"Input: {i}")
        log.debug(f"Output: {o}")

        self.progress.start(file.path, file.size)
        copied = 0

        while True:
            buf = i.read(BUFFER_SIZE_MB * 1024 * 1024)

            if not buf:
                break

            copied = copied + len(buf)
            o.write(buf)
            self.progress.progress(file.path, copied)
        self.progress.complete(file.path)

    def copy_file(
        self, src: str, dst: str, file: FileStatus, storage
    ):  # pragma: no cover
        with storage() as s:
            with s.open(path=src) as stream:
                with open(dst, mode="wb") as f:
                    self.transfer(file, stream, f)
                    return dst

    def _copy(
        self, src: ParseResult, dst: ParseResult, storage: Callable
    ):  # pragma: no cover
        platform_file_name = self._render_platform_path_with_principal(src)

        # define local
        if os.path.exists(dst.path) and os.path.isdir(dst.path):
            #         get file name from src
            dst_path = Path(dst.path, platform_file_name.name)
        else:
            if dst.path.endswith(SYSTEM_PATH_DELIMITER):
                raise NotADirectoryError(
                    "Target should exist. "
                    "Please create directory, or point to existing file."
                )

            try_dir = dirname(dst.path)
            if try_dir != "" and not os.path.isdir(try_dir):
                raise FileNotFoundError(
                    "Target should exist. "
                    "Please create directory, or point to existing file."
                )
            dst_path = Path(dst.path)

        # check remote
        file_info = self._file_stat_on_platform(platform_file_name, storage)
        if not file_info or file_info.type != "FILE":
            raise ResourceNotFound(f"Source file {src.path} not found.")

        copy_file = self.copy_file(
            str(platform_file_name), str(dst_path), file_info, storage
        )
        return copy_file


class RecursivePlatformToLocal(NonRecursivePlatformToLocal):
    def _copy_obj(self, src: PosixPath, dst: Path, storage: Callable):
        files: List[FileStatus] = PlatformListDirOperation(self.principal).ls(
            path_str=f"storage:/{src}", storage=storage
        )

        for file in files:
            name = file.path
            target = Path(dst, name)
            if file.type == "DIRECTORY":
                os.mkdir(target)
                self._copy_obj(PosixPath(src, name), target, storage)
            else:
                platform_file_name = f"{src}{PLATFORM_DELIMITER}{name}"
                self.copy_file(platform_file_name, str(target), file, storage)

    def _is_local_dir(self, path: str) -> bool:
        return os.path.exists(path) and os.path.isdir(path)

    def _copy(self, src: ParseResult, dst: ParseResult, storage: Callable):
        # Test if source is file or directory
        platform_file_name = self._render_platform_path_with_principal(src)
        file_status = self._file_stat_on_platform(platform_file_name, storage)
        if not file_status:
            raise FileNotFoundError("Source file not found.")

        if file_status.type == "FILE":
            copy_operation = NonRecursivePlatformToLocal(self.principal, self.progress)
            return copy_operation.copy(src, dst, storage)

        if file_status.type == "DIRECTORY":
            target_dir_name = PurePath(src.path).name
            target_dir = f"{dst.path}{os.sep}{target_dir_name}"
            if not self._is_local_dir(dst.path):
                parent_dir = os.path.dirname(dst.path)
                if not self._is_local_dir(parent_dir):
                    raise NotADirectoryError(
                        "Target should exist. Please create target directory "
                        "and try again."
                    )
                target_dir = f"{dst.path}"

            log.debug(target_dir)
            os.mkdir(target_dir)
            if not os.path.isdir(target_dir):
                raise NotADirectoryError(
                    "Target should be directory. Please correct your "
                    "command line arguments."
                )

            self._copy_obj(platform_file_name, Path(target_dir), storage)
            return dst.path


class NonRecursiveLocalToPlatform(CopyOperation):
    async def _copy_data_with_progress(self, src: str):  # pragma: no cover
        file_stat = os.stat(src)
        total_file_size = file_stat.st_size
        copied_file_size = 0
        self.progress.start(src, total_file_size)
        with open(src, mode="rb") as f:
            data_chunk = f.read(BUFFER_SIZE_B)
            while data_chunk:
                copied_file_size += len(data_chunk)
                yield data_chunk
                self.progress.progress(src, copied_file_size)
                data_chunk = f.read(BUFFER_SIZE_B)
            self.progress.complete(src)

    def copy_file(
        self, src_path: str, dest_path: str, storage: Callable
    ):  # pragma: no cover
        data = self._copy_data_with_progress(src_path)
        with storage() as s:
            s.create(path=dest_path, data=data)
            return dest_path

    def _copy(self, src: ParseResult, dst: ParseResult, storage: Callable):
        if not os.path.exists(src.path):
            raise FileNotFoundError("Source file not found.")

        if os.path.isdir(src.path):
            raise IsADirectoryError("Source should be file.")

        target_path: PosixPath = self._render_platform_path_with_principal(dst)
        target_dir_not_exists = "Target directory does not exist."
        if len(dst.path) and dst.path[-1] == PLATFORM_DELIMITER:
            if not self._is_dir_on_platform(target_path, storage):
                raise NotADirectoryError(target_dir_not_exists)
            target_path = PosixPath(target_path, Path(src.path).name)
        else:
            if not self._is_dir_on_platform(target_path, storage):
                if not self._is_dir_on_platform(target_path.parent, storage):
                    raise NotADirectoryError(target_dir_not_exists)
            else:
                target_path = PosixPath(target_path, Path(src.path).name)

        copy_file = self.copy_file(src.path, str(target_path), storage)
        return f"storage:/{copy_file}"


class RecursiveLocalToPlatform(NonRecursiveLocalToPlatform):
    def _copy(self, src: ParseResult, dst: ParseResult, storage: Callable):
        if not os.path.exists(src.path):
            raise ValueError("Source should exist.")

        if not os.path.isdir(src.path):
            return NonRecursiveLocalToPlatform._copy(self, src, dst, storage)

        final_path = self._render_platform_path_with_principal(dst)
        src_dir_path = PurePath(src.path).name
        if src_dir_path != "":
            final_path = PosixPath(final_path, src_dir_path)

        for root, subdirs, files in os.walk(src.path):
            if root != src.path:
                suffix_path = os.path.relpath(root, src.path)
                pref_path = f"{final_path}{PLATFORM_DELIMITER}"
                pref_path = f"{pref_path}{suffix_path}{PLATFORM_DELIMITER}"
            else:
                suffix_path = ""
                pref_path = f"{final_path}{PLATFORM_DELIMITER}"
            for file in files:
                target_dest = f"{pref_path}{file}"
                src_file = os.path.join(root, file)
                self.copy_file(src_file, target_dest, storage)
            for subdir in subdirs:
                target_dest = f"{pref_path}{subdir}"
                PlatformMakeDirOperation(self.principal).mkdir(
                    f"storage:/{target_dest}", storage
                )
        return final_path
>>>>>>> 0314a2b8
<|MERGE_RESOLUTION|>--- conflicted
+++ resolved
@@ -1,21 +1,15 @@
 import logging
 import os
-<<<<<<< HEAD
-from pathlib import PosixPath, PurePosixPath
-from typing import Dict
+from os.path import dirname
+from pathlib import Path, PosixPath, PurePath, PurePosixPath
+from typing import Callable, Dict, List, Optional
 from urllib.parse import ParseResult, urlparse
 
 import docker
 from docker.errors import APIError
-=======
-from os.path import dirname
-from pathlib import Path, PosixPath, PurePath, PurePosixPath
-from typing import Callable, List, Optional
-from urllib.parse import ParseResult, urlparse
 
 from neuromation.cli.command_progress_report import ProgressBase
 from neuromation.client import FileStatus, ResourceNotFound
->>>>>>> 0314a2b8
 
 
 log = logging.getLogger(__name__)
@@ -71,382 +65,4 @@
         # Normal processing flow
         path_url = urlparse(path, scheme="file")
         self._is_storage_path_url(path_url)
-        return self._render_platform_path_with_principal(path_url)
-
-
-<<<<<<< HEAD
-class DockerHandler(PlatformOperation):
-    def __init__(self, principal: str, token: str) -> None:
-        super().__init__(principal, token)
-        self._client = docker.APIClient()
-
-    def _is_docker_available(self) -> bool:
-        try:
-            self._client.ping()
-            return True
-        except APIError:
-            return False
-
-    def _auth(self) -> Dict[str, str]:
-        return {"username": "token", "password": self._token}
-
-    @classmethod
-    def _split_tagged_image_name(cls, image_name: str):
-        colon_count = image_name.count(":")
-        if colon_count == 0:
-            return image_name, ""
-        if colon_count == 1:
-            name, tag = image_name.split(":")
-            if name:
-                return name, tag
-        raise ValueError(f"Invalid image name format: {image_name}")
-
-    def push(self, registry: str, image_name: str) -> str:
-        if self._is_docker_available():
-            try:
-                image, tag = self._split_tagged_image_name(image_name)
-
-                repository_url = f"{registry}/{self._principal}/{image}:{tag}"
-                if not self._client.tag(image_name, repository_url, tag, force=True):
-                    raise ValueError("Error tagging image.")
-                progress = "|\\-/"
-                cnt = 0
-                for line in self._client.push(
-                    repository_url,
-                    stream=True,
-                    decode=True,
-                    tag=tag,
-                    auth_config=self._auth(),
-                ):  # pragma no cover
-                    cnt = (cnt + 1) % len(progress)
-                    print(f"\r{progress[cnt]}", end="")
-                return repository_url
-            except docker.errors.APIError as e:
-                raise ValueError(
-                    f"Cannot push container image to registry. Error {e.explanation}"
-                ) from e
-
-    def pull(self, registry: str, image_name: str) -> str:
-        if self._is_docker_available():
-            try:
-                image, tag = self._split_tagged_image_name(image_name)
-
-                repository_url = image
-                progress = "|\\-/"
-                cnt = 0
-                for line in self._client.pull(
-                    repository_url,
-                    tag=tag,
-                    stream=True,
-                    decode=True,
-                    auth_config=self._auth(),
-                ):  # pragma no cover
-                    cnt = (cnt + 1) % len(progress)
-                    print(f"\r{progress[cnt]}", end="")
-                return repository_url
-            except docker.errors.APIError as e:
-                log.error(e)
-                raise ValueError(
-                    f"Cannot pull container image from registry. Error {e.explanation}"
-                ) from e
-=======
-class PlatformMakeDirOperation(PlatformStorageOperation):
-    def mkdir(self, path_str: str, storage: Callable):
-        final_path = self.render_uri_path_with_principal(path_str)
-        # TODO CHECK parent exists
-        with storage() as s:
-            return s.mkdirs(path=str(final_path))
-
-
-class PlatformListDirOperation(PlatformStorageOperation):
-    def ls(self, path_str: str, storage: Callable) -> List[FileStatus]:
-        final_path = self.render_uri_path_with_principal(path_str)
-        with storage() as s:
-            return s.ls(path=str(final_path))
-
-
-class PlatformRemoveOperation(PlatformStorageOperation):
-    def remove(self, path_str: str, storage: Callable):
-        path = urlparse(path_str, scheme="file")
-        self._is_storage_path_url(path)
-        final_path = self.render_uri_path_with_principal(path_str)
-
-        root_data_path = PosixPath("/")
-
-        # Minor protection against deleting everything from root
-        # or user volume root, however force operation here should
-        # allow user to delete everything
-        if final_path == root_data_path or final_path.parent == root_data_path:
-            raise ValueError("Invalid path value.")
-
-        with storage() as s:
-            return s.rm(path=str(final_path))
-
-
-class PlatformRenameOperation(PlatformStorageOperation):
-    def mv(self, src_str: str, dst_str: str, storage: Callable):
-        src_path_str = str(self.render_uri_path_with_principal(src_str))
-        dst_path_str = str(self.render_uri_path_with_principal(dst_str))
-        with storage() as s:
-            return s.mv(src_path=src_path_str, dst_path=dst_path_str)
-
-
-class CopyOperation(PlatformStorageOperation):
-    def __init__(self, principal: str, progress: ProgressBase):
-        super().__init__(principal)
-        self.progress = progress
-
-    def _file_stat_on_platform(
-        self, path: PosixPath, storage: Callable
-    ) -> Optional[FileStatus]:
-        try:
-            with storage() as s:
-                file_status = s.stats(path=str(path))
-                return file_status
-        except ResourceNotFound:
-            return None
-
-    def _is_dir_on_platform(self, path: PosixPath, storage: Callable) -> bool:
-        """Tests whether specified path is directory on a platform or not."""
-        platform = self._file_stat_on_platform(path, storage)
-        if platform:
-            return platform.type == "DIRECTORY"
-        return False
-
-    @abc.abstractmethod
-    def _copy(
-        self, src: ParseResult, dst: ParseResult, storage: Callable
-    ):  # pragma: no cover
-        pass
-
-    def copy(self, src: ParseResult, dst: ParseResult, storage: Callable):
-        log.debug(f"Copy {src} to {dst}.")
-        copy_result = self._copy(src, dst, storage)
-        return copy_result
-
-    @classmethod
-    def create(
-        cls,
-        principal: str,
-        src_scheme: str,
-        dst_scheme: str,
-        recursive: bool,
-        progress_enabled: bool = False,
-    ) -> "CopyOperation":
-        log.debug(f"p = {progress_enabled}")
-        progress: ProgressBase = ProgressBase.create_progress(progress_enabled)
-        if src_scheme == "file":
-            if dst_scheme == "storage":
-                if recursive:
-                    return RecursiveLocalToPlatform(principal, progress)
-                else:
-                    return NonRecursiveLocalToPlatform(principal, progress)
-            else:
-                raise ValueError("storage:// and file:// schemes required")
-        elif src_scheme == "storage":
-            if dst_scheme == "file":
-                if recursive:
-                    return RecursivePlatformToLocal(principal, progress)
-                else:
-                    return NonRecursivePlatformToLocal(principal, progress)
-            else:
-                raise ValueError("storage:// and file:// schemes required")
-        raise ValueError("storage:// and file:// schemes required")
-
-
-class NonRecursivePlatformToLocal(CopyOperation):
-    def transfer(self, file: FileStatus, i, o):  # pragma: no cover
-        log.debug(f"Input: {i}")
-        log.debug(f"Output: {o}")
-
-        self.progress.start(file.path, file.size)
-        copied = 0
-
-        while True:
-            buf = i.read(BUFFER_SIZE_MB * 1024 * 1024)
-
-            if not buf:
-                break
-
-            copied = copied + len(buf)
-            o.write(buf)
-            self.progress.progress(file.path, copied)
-        self.progress.complete(file.path)
-
-    def copy_file(
-        self, src: str, dst: str, file: FileStatus, storage
-    ):  # pragma: no cover
-        with storage() as s:
-            with s.open(path=src) as stream:
-                with open(dst, mode="wb") as f:
-                    self.transfer(file, stream, f)
-                    return dst
-
-    def _copy(
-        self, src: ParseResult, dst: ParseResult, storage: Callable
-    ):  # pragma: no cover
-        platform_file_name = self._render_platform_path_with_principal(src)
-
-        # define local
-        if os.path.exists(dst.path) and os.path.isdir(dst.path):
-            #         get file name from src
-            dst_path = Path(dst.path, platform_file_name.name)
-        else:
-            if dst.path.endswith(SYSTEM_PATH_DELIMITER):
-                raise NotADirectoryError(
-                    "Target should exist. "
-                    "Please create directory, or point to existing file."
-                )
-
-            try_dir = dirname(dst.path)
-            if try_dir != "" and not os.path.isdir(try_dir):
-                raise FileNotFoundError(
-                    "Target should exist. "
-                    "Please create directory, or point to existing file."
-                )
-            dst_path = Path(dst.path)
-
-        # check remote
-        file_info = self._file_stat_on_platform(platform_file_name, storage)
-        if not file_info or file_info.type != "FILE":
-            raise ResourceNotFound(f"Source file {src.path} not found.")
-
-        copy_file = self.copy_file(
-            str(platform_file_name), str(dst_path), file_info, storage
-        )
-        return copy_file
-
-
-class RecursivePlatformToLocal(NonRecursivePlatformToLocal):
-    def _copy_obj(self, src: PosixPath, dst: Path, storage: Callable):
-        files: List[FileStatus] = PlatformListDirOperation(self.principal).ls(
-            path_str=f"storage:/{src}", storage=storage
-        )
-
-        for file in files:
-            name = file.path
-            target = Path(dst, name)
-            if file.type == "DIRECTORY":
-                os.mkdir(target)
-                self._copy_obj(PosixPath(src, name), target, storage)
-            else:
-                platform_file_name = f"{src}{PLATFORM_DELIMITER}{name}"
-                self.copy_file(platform_file_name, str(target), file, storage)
-
-    def _is_local_dir(self, path: str) -> bool:
-        return os.path.exists(path) and os.path.isdir(path)
-
-    def _copy(self, src: ParseResult, dst: ParseResult, storage: Callable):
-        # Test if source is file or directory
-        platform_file_name = self._render_platform_path_with_principal(src)
-        file_status = self._file_stat_on_platform(platform_file_name, storage)
-        if not file_status:
-            raise FileNotFoundError("Source file not found.")
-
-        if file_status.type == "FILE":
-            copy_operation = NonRecursivePlatformToLocal(self.principal, self.progress)
-            return copy_operation.copy(src, dst, storage)
-
-        if file_status.type == "DIRECTORY":
-            target_dir_name = PurePath(src.path).name
-            target_dir = f"{dst.path}{os.sep}{target_dir_name}"
-            if not self._is_local_dir(dst.path):
-                parent_dir = os.path.dirname(dst.path)
-                if not self._is_local_dir(parent_dir):
-                    raise NotADirectoryError(
-                        "Target should exist. Please create target directory "
-                        "and try again."
-                    )
-                target_dir = f"{dst.path}"
-
-            log.debug(target_dir)
-            os.mkdir(target_dir)
-            if not os.path.isdir(target_dir):
-                raise NotADirectoryError(
-                    "Target should be directory. Please correct your "
-                    "command line arguments."
-                )
-
-            self._copy_obj(platform_file_name, Path(target_dir), storage)
-            return dst.path
-
-
-class NonRecursiveLocalToPlatform(CopyOperation):
-    async def _copy_data_with_progress(self, src: str):  # pragma: no cover
-        file_stat = os.stat(src)
-        total_file_size = file_stat.st_size
-        copied_file_size = 0
-        self.progress.start(src, total_file_size)
-        with open(src, mode="rb") as f:
-            data_chunk = f.read(BUFFER_SIZE_B)
-            while data_chunk:
-                copied_file_size += len(data_chunk)
-                yield data_chunk
-                self.progress.progress(src, copied_file_size)
-                data_chunk = f.read(BUFFER_SIZE_B)
-            self.progress.complete(src)
-
-    def copy_file(
-        self, src_path: str, dest_path: str, storage: Callable
-    ):  # pragma: no cover
-        data = self._copy_data_with_progress(src_path)
-        with storage() as s:
-            s.create(path=dest_path, data=data)
-            return dest_path
-
-    def _copy(self, src: ParseResult, dst: ParseResult, storage: Callable):
-        if not os.path.exists(src.path):
-            raise FileNotFoundError("Source file not found.")
-
-        if os.path.isdir(src.path):
-            raise IsADirectoryError("Source should be file.")
-
-        target_path: PosixPath = self._render_platform_path_with_principal(dst)
-        target_dir_not_exists = "Target directory does not exist."
-        if len(dst.path) and dst.path[-1] == PLATFORM_DELIMITER:
-            if not self._is_dir_on_platform(target_path, storage):
-                raise NotADirectoryError(target_dir_not_exists)
-            target_path = PosixPath(target_path, Path(src.path).name)
-        else:
-            if not self._is_dir_on_platform(target_path, storage):
-                if not self._is_dir_on_platform(target_path.parent, storage):
-                    raise NotADirectoryError(target_dir_not_exists)
-            else:
-                target_path = PosixPath(target_path, Path(src.path).name)
-
-        copy_file = self.copy_file(src.path, str(target_path), storage)
-        return f"storage:/{copy_file}"
-
-
-class RecursiveLocalToPlatform(NonRecursiveLocalToPlatform):
-    def _copy(self, src: ParseResult, dst: ParseResult, storage: Callable):
-        if not os.path.exists(src.path):
-            raise ValueError("Source should exist.")
-
-        if not os.path.isdir(src.path):
-            return NonRecursiveLocalToPlatform._copy(self, src, dst, storage)
-
-        final_path = self._render_platform_path_with_principal(dst)
-        src_dir_path = PurePath(src.path).name
-        if src_dir_path != "":
-            final_path = PosixPath(final_path, src_dir_path)
-
-        for root, subdirs, files in os.walk(src.path):
-            if root != src.path:
-                suffix_path = os.path.relpath(root, src.path)
-                pref_path = f"{final_path}{PLATFORM_DELIMITER}"
-                pref_path = f"{pref_path}{suffix_path}{PLATFORM_DELIMITER}"
-            else:
-                suffix_path = ""
-                pref_path = f"{final_path}{PLATFORM_DELIMITER}"
-            for file in files:
-                target_dest = f"{pref_path}{file}"
-                src_file = os.path.join(root, file)
-                self.copy_file(src_file, target_dest, storage)
-            for subdir in subdirs:
-                target_dest = f"{pref_path}{subdir}"
-                PlatformMakeDirOperation(self.principal).mkdir(
-                    f"storage:/{target_dest}", storage
-                )
-        return final_path
->>>>>>> 0314a2b8
+        return self._render_platform_path_with_principal(path_url)