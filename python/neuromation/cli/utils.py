--- conflicted
+++ resolved
@@ -63,16 +63,12 @@
             await task
             await version_checker.close()
 
-<<<<<<< HEAD
-        await asyncio.sleep(0.05)
-=======
         # looks ugly but proper fix requires aiohttp changes
         if sys.platform == "win32":
             # Windows need a longer sleep
             await asyncio.sleep(0.2)
         else:
             await asyncio.sleep(0.05)
->>>>>>> 9770d770
 
 
 def async_cmd(callback: Callable[..., Awaitable[_T]]) -> Callable[..., _T]:
