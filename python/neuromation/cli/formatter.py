import itertools
import re
import time
from typing import Iterable, Optional

from click import style
from dateutil.parser import isoparse  # type: ignore

from neuromation.client import JobDescription, JobStatus, Resources
from neuromation.client.jobs import JobTelemetry

from .rc import Config


BEFORE_PROGRESS = "\r\033[?25l"
AFTER_PROGRESS = "\033[?25h\n"
CLEAR_LINE_TAIL = "\033[0K"


# Do nasty hack click to fix unstyle problem
def _patch_click() -> None:
    import click._compat  # type: ignore

    _ansi_re = re.compile(r"\033\[([;\?0-9]*)([a-zA-Z])")
    click._compat._ansi_re = _ansi_re


_patch_click()
del _patch_click


COLORS = {
    JobStatus.PENDING: "yellow",
    JobStatus.RUNNING: "blue",
    JobStatus.SUCCEEDED: "green",
    JobStatus.FAILED: "red",
    JobStatus.UNKNOWN: "yellow",
}


def format_job_status(status: JobStatus) -> str:
    return style(status.value, fg=COLORS.get(status, "reset"))


class BaseFormatter:
    def _truncate_string(self, input: Optional[str], max_length: int) -> str:
        if input is None:
            return ""
        if len(input) <= max_length:
            return input
        len_tail, placeholder = 3, "..."
        if max_length < len_tail or max_length < len(placeholder):
            return placeholder
        tail = input[-len_tail:] if max_length > len(placeholder) + len_tail else ""
        index_stop = max_length - len(placeholder) - len(tail)
        return input[:index_stop] + placeholder + tail

    def _wrap(self, text: Optional[str]) -> str:
        return "'" + (text or "") + "'"


class JobFormatter(BaseFormatter):
    def __init__(self, quiet: bool = True) -> None:
        self._quiet = quiet

    def __call__(self, job: JobDescription) -> str:
        job_id = job.id
        if self._quiet:
            return job_id
        out = []
        out.append(
            style("Job ID", bold=True)
            + f": {job_id} "
            + style("Status", bold=True)
            + f": {format_job_status(job.status)}"
        )
        out.append(style("Shortcuts", bold=True) + ":")
        out.append(f"  neuro status {job.id}  " + style("# check job status", dim=True))
        out.append(
            f"  neuro monitor {job.id} " + style("# monitor job stdout", dim=True)
        )
        out.append(
            f"  neuro top {job.id}     "
            + style("# display real-time job telemetry", dim=True)
        )
        out.append(f"  neuro kill {job.id}    " + style("# kill job", dim=True))
        return "\n".join(out)


class JobStartProgress(BaseFormatter):
    SPINNER = ("|", "/", "-", "\\")
    LINE_PRE = BEFORE_PROGRESS + "\r" + style("Status", bold=True) + ": "

    def __init__(self, color: bool) -> None:
        self._color = color
        self._time = time.time()
        self._spinner = itertools.cycle(self.SPINNER)
        self._prev = ""

    def __call__(self, job: JobDescription, *, finish: bool = False) -> str:
        if not self._color:
            return ""
        new_time = time.time()
        dt = new_time - self._time
        msg = format_job_status(job.status)
        if job.history.reason:
            msg += " " + style(job.history.reason, bold=True)
        ret = ""
        if msg != self._prev:
            if self._prev:
                ret += self.LINE_PRE + self._prev + CLEAR_LINE_TAIL + "\n"
            self._prev = msg
        ret += self.LINE_PRE + msg + f" [elapsed {dt:.1f} sec]"
        if not finish:
            ret += " " + next(self._spinner)
        ret += CLEAR_LINE_TAIL
        if finish:
            ret += AFTER_PROGRESS
        return ret


class JobStatusFormatter(BaseFormatter):
    def __call__(self, job_status: JobDescription) -> str:
        result: str = f"Job: {job_status.id}\n"
        result += f"Owner: {job_status.owner if job_status.owner else ''}\n"
        if job_status.description:
            result += f"Description: {job_status.description}\n"
        result += f"Status: {job_status.status}"
        if (
            job_status.history
            and job_status.history.reason
            and job_status.status in [JobStatus.FAILED, JobStatus.PENDING]
        ):
            result += f" ({job_status.history.reason})"
        result += f"\nImage: {job_status.container.image}\n"

        result += f"Command: {job_status.container.command}\n"
        resource_formatter = ResourcesFormatter()
        result += resource_formatter(job_status.container.resources) + "\n"
        result += f"Preemptible: {job_status.is_preemptible}\n"

        if job_status.http_url:
            result = f"{result}Http URL: {job_status.http_url}\n"
        if job_status.container.env:
            result += f"Environment:\n"
            for key, value in job_status.container.env.items():
                result += f"{key}={value}\n"

        assert job_status.history
        result = f"{result}Created: {job_status.history.created_at}"
        if job_status.status in [
            JobStatus.RUNNING,
            JobStatus.FAILED,
            JobStatus.SUCCEEDED,
        ]:
            result += "\n" f"Started: {job_status.history.started_at}"
        if job_status.status in [JobStatus.FAILED, JobStatus.SUCCEEDED]:
            result += "\n" f"Finished: {job_status.history.finished_at}"
        if job_status.status == JobStatus.FAILED:
            result += "\n===Description===\n"
            result += f"{job_status.history.description}\n================="
        return result


class JobTelemetryFormatter(BaseFormatter):
    def __init__(self) -> None:
        self.col_len = {
            "timestamp": 24,
            "cpu": 15,
            "memory": 15,
            "gpu": 15,
            "gpu_memory": 15,
        }

    def _format_timestamp(self, timestamp: float) -> str:
        # NOTE: ctime returns time wrt timezone
        return str(time.ctime(timestamp))

    def header(self) -> str:
        return "\t".join(
            [
                "TIMESTAMP".ljust(self.col_len["timestamp"]),
                "CPU".ljust(self.col_len["cpu"]),
                "MEMORY (MB)".ljust(self.col_len["memory"]),
                "GPU (%)".ljust(self.col_len["gpu"]),
                "GPU_MEMORY (MB)".ljust(self.col_len["gpu_memory"]),
            ]
        )

    def __call__(self, info: JobTelemetry) -> str:
        timestamp = self._format_timestamp(info.timestamp)
        cpu = f"{info.cpu:.3f}"
        mem = f"{info.memory:.3f}"
        gpu = f"{info.gpu_duty_cycle}" if info.gpu_duty_cycle else "0"
        gpu_mem = f"{info.gpu_memory:.3f}" if info.gpu_memory else "0"
        return "\t".join(
            [
                timestamp.ljust(self.col_len["timestamp"]),
                cpu.ljust(self.col_len["cpu"]),
                mem.ljust(self.col_len["memory"]),
                gpu.ljust(self.col_len["gpu"]),
                gpu_mem.ljust(self.col_len["gpu_memory"]),
            ]
        )


class JobListFormatter(BaseFormatter):
    def __init__(self, quiet: bool = False):
        self.quiet = quiet
        self.tab = "\t"
        self.column_lengths = {
            "id": 40,
            "status": 10,
            "image": 15,
            "description": 50,
            "command": 50,
        }

    def __call__(self, jobs: Iterable[JobDescription], description: str = "") -> str:
        if description:
            jobs = [j for j in jobs if j.description == description]

        jobs = sorted(jobs, key=lambda j: isoparse(j.history.created_at))
        lines = list()
        if not self.quiet:
            lines.append(self._format_header_line())
        lines.extend(map(self._format_job_line, jobs))
        return "\n".join(lines)

    def _format_header_line(self) -> str:
        return self.tab.join(
            [
                "ID".ljust(self.column_lengths["id"]),
                "STATUS".ljust(self.column_lengths["status"]),
                "IMAGE".ljust(self.column_lengths["image"]),
                "DESCRIPTION".ljust(self.column_lengths["description"]),
                "COMMAND".ljust(self.column_lengths["command"]),
            ]
        )

    def _format_job_line(self, job: JobDescription) -> str:
        def truncate_then_wrap(value: str, key: str) -> str:
            return self._wrap(self._truncate_string(value, self.column_lengths[key]))

        if self.quiet:
            return job.id.ljust(self.column_lengths["id"])

        description = truncate_then_wrap(job.description or "", "description")
        command = truncate_then_wrap(job.container.command or "", "command")
        return self.tab.join(
            [
                job.id.ljust(self.column_lengths["id"]),
                job.status.ljust(self.column_lengths["status"]),
                job.container.image.ljust(self.column_lengths["image"]),
                description.ljust(self.column_lengths["description"]),
                command.ljust(self.column_lengths["command"]),
            ]
        )


class ResourcesFormatter(BaseFormatter):
    def __call__(self, resources: Resources) -> str:
        lines = list()
        lines.append(f"Memory: {resources.memory_mb} MB")
        lines.append(f"CPU: {resources.cpu:0.1f}")
        if resources.gpu:
            lines.append(f"GPU: {resources.gpu:0.1f} x {resources.gpu_model}")

        additional = list()
        if resources.shm:
            additional.append("Extended SHM space")

        if additional:
            lines.append(f'Additional: {",".join(additional)}')

        indent = "  "
        return "Resources:\n" + indent + f"\n{indent}".join(lines)


class ConfigFormatter:
    def __call__(self, config: Config) -> str:
        lines = []
<<<<<<< HEAD
        lines.append(
            style("User Name", bold=True) + f": {config.get_platform_user_name()}"
        )
        lines.append(style("API URL", bold=True) + f": {config.url}")
        lines.append(
            style("Docker Registry URL", bold=True)
            + f": {config.docker_registry_url()}"
        )
        lines.append(
            style("Github RSA Path", bold=True) + f": {config.github_rsa_path}"
        )
=======
        lines.append(f"User Name: {config.get_platform_user_name()}")
        lines.append(f"API URL: {config.url}")
        lines.append(f"Docker Registry URL: {config.registry_url}")
        lines.append(f"Github RSA Path: {config.github_rsa_path}")
>>>>>>> 2dcf3813
        indent = "  "
        return (
            style("User Configuration", bold=True)
            + ":\n"
            + indent
            + f"\n{indent}".join(lines)
        )<|MERGE_RESOLUTION|>--- conflicted
+++ resolved
@@ -280,24 +280,16 @@
 class ConfigFormatter:
     def __call__(self, config: Config) -> str:
         lines = []
-<<<<<<< HEAD
         lines.append(
             style("User Name", bold=True) + f": {config.get_platform_user_name()}"
         )
         lines.append(style("API URL", bold=True) + f": {config.url}")
         lines.append(
-            style("Docker Registry URL", bold=True)
-            + f": {config.docker_registry_url()}"
+            style("Docker Registry URL", bold=True) + f": {config.registry_url()}"
         )
         lines.append(
             style("Github RSA Path", bold=True) + f": {config.github_rsa_path}"
         )
-=======
-        lines.append(f"User Name: {config.get_platform_user_name()}")
-        lines.append(f"API URL: {config.url}")
-        lines.append(f"Docker Registry URL: {config.registry_url}")
-        lines.append(f"Github RSA Path: {config.github_rsa_path}")
->>>>>>> 2dcf3813
         indent = "  "
         return (
             style("User Configuration", bold=True)
