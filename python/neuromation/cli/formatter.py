--- conflicted
+++ resolved
@@ -3,12 +3,8 @@
 
 from dateutil.parser import isoparse  # type: ignore
 
-<<<<<<< HEAD
-from neuromation.clientv2 import FileStatus, JobDescription, JobStatus, Resources
-from neuromation.clientv2.jobs import JobTelemetry
-=======
 from neuromation.client import FileStatus, JobDescription, JobStatus, Resources
->>>>>>> 39bfff3b
+from neuromation.client.jobs import JobTelemetry
 
 
 class BaseFormatter:
