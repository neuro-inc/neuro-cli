DEVPI_URL ?= "https://$(DEVPI_USER):$(DEVPI_PASS)@$(DEVPI_HOST)/$(DEVPI_USER)"

SHELL := /bin/bash

.PHONY: init
init:
	cp -n README.in.md README.md
	pip install -r requirements.txt
	pip install -e .
	cp .hooks/* ../.git/hooks
.PHONY: e2e
e2e:
	pytest \
	    -n auto \
		-m "e2e" \
		--cov=neuromation \
		--cov-report term-missing:skip-covered \
		--cov-report xml:coverage.xml \
		tests

.PHONY: _e2e
_e2e:
	pytest \
	    -n auto \
		-m "e2e" \
		--cov=neuromation \
		--cov-report term-missing:skip-covered \
		--cov-report xml:coverage.xml \
		--cov-append \
		tests


.PHONY: test
test:
	pytest \
	    -n auto \
		-m "not e2e" \
		--cov=neuromation \
		--cov-report term-missing:skip-covered \
		--cov-report xml:coverage.xml \
		tests

.PHONY: test-all
test-all:
	pytest \
	    -n 4 \
		--cov=neuromation \
		--cov-report term-missing:skip-covered \
		--cov-report xml:coverage.xml \
		tests

.PHONY: lint
<<<<<<< HEAD
lint:
	isort -c -rc neuromation tests
	black --check neuromation tests
	mypy neuromation/client neuromation/logging neuromation/strings neuromation/clientv2
=======
lint: lint-docs
	isort -c -rc neuromation tests build-tools
	black --check neuromation tests build-tools
	mypy neuromation/client neuromation/logging neuromation/strings
>>>>>>> dc55a5a8
	flake8

.PHONY: dist-clean
dist-clean:
	rm -rf dist || true
	rm -rf build || true

.PHONY: dist
dist: dist-clean
	python setup.py bdist_wheel

.PHONY: publish-lint
publish-lint:
	twine check dist/*


.PHONY: publish
publish: dist publish-lint
	twine upload dist/*

.PHONY: coverage
coverage:
	$(SHELL) <(curl -s https://codecov.io/bash) -X coveragepy

.PHONY: format
format:
	isort -rc neuromation tests build-tools
	black neuromation tests build-tools

# TODO (artyom, 07/16/2018): swap e2e and test once coverage output
# of both is combined. Otherwise e2e will override unit tests with
# lower coverage
.PHONY: ci
ci: lint test _e2e coverage

.PHONY: clean
clean:
	find . -name '*.egg-info' -exec rm -rf {} +
	find . -name '__pycache__' -exec rm -rf {} +
	rm README.md

devpi_setup:
	pip install devpi-client
	pip install wheel
	@devpi use $(DEVPI_URL)/$(DEVPI_INDEX)

devpi_login:
	@devpi login $(DEVPI_USER) --password=$(DEVPI_PASS)

devpi_upload: devpi_login
	devpi upload --formats bdist_wheel

.PHONY: docs
docs:
	build-tools/cli-help-generator.py README.in.md README.md
	markdown-toc -t github -h 6 README.md


.PHONY: lint-docs
lint-docs: TMP:=$(shell mktemp -t README.XXXXXXXX.md)
lint-docs:
	build-tools/cli-help-generator.py README.in.md ${TMP}
	markdown-toc -t github -h 6 ${TMP}
	diff -q ${TMP} README.md<|MERGE_RESOLUTION|>--- conflicted
+++ resolved
@@ -50,17 +50,10 @@
 		tests
 
 .PHONY: lint
-<<<<<<< HEAD
-lint:
-	isort -c -rc neuromation tests
-	black --check neuromation tests
-	mypy neuromation/client neuromation/logging neuromation/strings neuromation/clientv2
-=======
 lint: lint-docs
 	isort -c -rc neuromation tests build-tools
 	black --check neuromation tests build-tools
-	mypy neuromation/client neuromation/logging neuromation/strings
->>>>>>> dc55a5a8
+	mypy neuromation/client neuromation/logging neuromation/strings neuromation/clientv2
 	flake8
 
 .PHONY: dist-clean
