--- conflicted
+++ resolved
@@ -37,8 +37,6 @@
 NGINX_IMAGE_NAME = "ghcr.io/neuro-inc/nginx:latest"
 MIN_PORT = 49152
 MAX_PORT = 65535
-
-DEFAULT_PRESET = "cpu-micro"
 
 ANSI_RE = re.compile(r"\033\[[;?0-9]*[a-zA-Z]")
 OSC_RE = re.compile(r"\x1b]0;.+\x07")
@@ -1121,13 +1119,6 @@
     command = f"bash -c '{bash_script}'"
     captured = helper.run_cli_run_job(
         [
-<<<<<<< HEAD
-            "job",
-            "run",
-            "-s",
-            DEFAULT_PRESET,
-=======
->>>>>>> 238d7b90
             "-e",
             f"SECRET_VAR=secret:{secret_name}",
             "--no-wait-start",
@@ -1155,13 +1146,6 @@
     command = f"bash -c '{bash_script}'"
     captured = helper.run_cli_run_job(
         [
-<<<<<<< HEAD
-            "job",
-            "run",
-            "-s",
-            DEFAULT_PRESET,
-=======
->>>>>>> 238d7b90
             "-v",
             f"secret:{secret_name}:/secrets/secretfile",
             "--no-wait-start",
