--- conflicted
+++ resolved
@@ -1,11 +1,7 @@
 import json
 from contextlib import ExitStack, contextmanager
 from decimal import Decimal
-<<<<<<< HEAD
-from typing import Any, Callable, List, Mapping, Optional
-=======
 from typing import Any, Callable, Iterator, List, Mapping, Optional
->>>>>>> dde01761
 from unittest import mock
 
 from neuro_sdk import (
@@ -145,7 +141,10 @@
     with mock.patch.object(_Admin, "update_cluster_user_balance") as mocked:
 
         async def update_cluster_user_balance(
-            cluster_name: str, user_name: str, credits: Optional[Decimal]
+            cluster_name: str,
+            user_name: str,
+            credits: Optional[Decimal],
+            org_name: Optional[str] = None,
         ) -> _ClusterUserWithInfo:
             return _ClusterUserWithInfo(
                 cluster_name=cluster_name,
@@ -153,7 +152,7 @@
                 role=_ClusterUserRoleType.USER,
                 quota=_Quota(),
                 balance=_Balance(credits=credits),
-                org_name=None,
+                org_name=org_name,
                 user_info=_UserInfo(email=f"{user_name}@example.org"),
             )
 
@@ -193,7 +192,10 @@
     with mock.patch.object(_Admin, "update_cluster_user_balance_by_delta") as mocked:
 
         async def update_cluster_user_balance_by_delta(
-            cluster_name: str, user_name: str, delta: Decimal
+            cluster_name: str,
+            user_name: str,
+            delta: Decimal,
+            org_name: Optional[str] = None,
         ) -> _ClusterUserWithInfo:
             return _ClusterUserWithInfo(
                 cluster_name=cluster_name,
@@ -201,7 +203,7 @@
                 role=_ClusterUserRoleType.USER,
                 quota=_Quota(),
                 balance=_Balance(credits=100 + delta),
-                org_name=None,
+                org_name=org_name,
                 user_info=_UserInfo(email=f"{user_name}@example.org"),
             )
 
@@ -240,7 +242,10 @@
     with mock.patch.object(_Admin, "update_cluster_user_quota") as mocked:
 
         async def update_cluster_user_quota(
-            cluster_name: str, user_name: str, quota: _Quota
+            cluster_name: str,
+            user_name: str,
+            quota: _Quota,
+            org_name: Optional[str] = None,
         ) -> _ClusterUserWithInfo:
             return _ClusterUserWithInfo(
                 cluster_name=cluster_name,
@@ -248,7 +253,7 @@
                 role=_ClusterUserRoleType.USER,
                 quota=quota,
                 balance=_Balance(),
-                org_name=None,
+                org_name=org_name,
                 user_info=_UserInfo(email=f"{user_name}@example.org"),
             )
 
