--- conflicted
+++ resolved
@@ -1,15 +1,6 @@
-<<<<<<< HEAD
-Id                                          Name   Storage   Uri                          Status    Created at    Last used     Life span  
- ━━━━━━━━━━━━━━━━━━━━━━━━━━━━━━━━━━━━━━━━━━━━━━━━━━━━━━━━━━━━━━━━━━━━━━━━━━━━━━━━━━━━━━━━━━━━━━━━━━━━━━━━━━━━━━━━━━━━━━━━━━━━━━━━━━━━━━━━━━━ 
-  disk-1                                             50.0G     disk://cluster/user/disk-1   Pending   Mar 04 2017   Mar 08 2017              
-  disk-2                                             50.0M     disk://cluster/user/disk-2   Ready     Apr 04 2017                 2d3h4m5s   
-  disk-3                                             50.0K     disk://cluster/user/disk-3   Ready     May 04 2017                            
-  disk-4                                             50B       disk://cluster/user/disk-4   Broken    Jun 04 2017
-=======
-Id                                          Storage   Used   Uri                          Status    Created at    Last used     Timeout unused  
- ━━━━━━━━━━━━━━━━━━━━━━━━━━━━━━━━━━━━━━━━━━━━━━━━━━━━━━━━━━━━━━━━━━━━━━━━━━━━━━━━━━━━━━━━━━━━━━━━━━━━━━━━━━━━━━━━━━━━━━━━━━━━━━━━━━━━━━━━━━━━━━━━ 
-  disk-1                                      50.0G            disk://cluster/user/disk-1   Pending   Mar 04 2017   Mar 08 2017                   
-  disk-2                                      50.0M            disk://cluster/user/disk-2   Ready     Apr 04 2017                 2d3h4m5s        
-  disk-3                                      50.0K            disk://cluster/user/disk-3   Ready     May 04 2017                                 
-  disk-4                                      50B              disk://cluster/user/disk-4   Broken    Jun 04 2017
->>>>>>> 55b603e6
+Id                                          Name   Storage   Used   Uri                          Status    Created at    Last used     Timeout unused  
+ ━━━━━━━━━━━━━━━━━━━━━━━━━━━━━━━━━━━━━━━━━━━━━━━━━━━━━━━━━━━━━━━━━━━━━━━━━━━━━━━━━━━━━━━━━━━━━━━━━━━━━━━━━━━━━━━━━━━━━━━━━━━━━━━━━━━━━━━━━━━━━━━━━━━━━━━ 
+  disk-1                                             50.0G            disk://cluster/user/disk-1   Pending   Mar 04 2017   Mar 08 2017                   
+  disk-2                                             50.0M            disk://cluster/user/disk-2   Ready     Apr 04 2017                 2d3h4m5s        
+  disk-3                                             50.0K            disk://cluster/user/disk-3   Ready     May 04 2017                                 
+  disk-4                                             50B              disk://cluster/user/disk-4   Broken    Jun 04 2017