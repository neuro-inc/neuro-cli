--- conflicted
+++ resolved
@@ -1,18 +1,8 @@
-<<<<<<< HEAD
-Id          disk                     
- Storage     11.9G                    
- Used                                 
- Uri         disk://cluster/user/disk 
- Status      Ready                    
- Created at  Mar 04 2017              
- Last used   Apr 04 2017              
- Life span   1d2h3m4s
-=======
 Id              disk                     
  Storage         11.9G                    
+ Used                                     
  Uri             disk://cluster/user/disk 
  Status          Ready                    
  Created at      Mar 04 2017              
  Last used       Apr 04 2017              
- Timeout unused  1d2h3m4s
->>>>>>> 37158f9d
+ Timeout unused  1d2h3m4s