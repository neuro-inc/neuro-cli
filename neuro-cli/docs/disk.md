--- conflicted
+++ resolved
@@ -83,12 +83,8 @@
 | Name | Description |
 | :--- | :--- |
 | _--help_ | Show this message and exit. |
-<<<<<<< HEAD
-| _--life-span TIMEDELTA_ | Optional disk lifetime limit after last usage in the format '1d2h3m4s' \(some parts may be missing\). Set '0' to disable. Default value '1d' can be changed in the user config. |
 | _--name NAME_ | Optional disk name |
-=======
 | _--timeout-unused TIMEDELTA_ | Optional disk lifetime limit after last usage in the format '1d2h3m4s' \(some parts may be missing\). Set '0' to disable. Default value '1d' can be changed in the user config. |
->>>>>>> 55b603e6
 
 
 
