import abc
import os
import re
from datetime import datetime, timedelta
from typing import (
    AsyncIterator,
    Generic,
    Iterable,
    List,
    Mapping,
    Optional,
    Tuple,
    TypeVar,
    Union,
    cast,
)

import click
from click import BadParameter
from click.shell_completion import (
    BashComplete,
    CompletionItem,
    ZshComplete,
    add_completion_class,
)
from yarl import URL

from neuro_sdk import (
    Client,
    LocalImage,
    Preset,
    RemoteImage,
    ResourceNotFound,
    TagOption,
)

from .parse_utils import (
    JobTableFormat,
    parse_ps_columns,
    parse_top_columns,
    to_megabytes,
)
from .root import Root

# NOTE: these job name defaults are taken from `platform_api` file `validators.py`
JOB_NAME_MIN_LENGTH = 3
JOB_NAME_MAX_LENGTH = 40
JOB_NAME_PATTERN = "^[a-z](?:-?[a-z0-9])*$"
JOB_NAME_REGEX = re.compile(JOB_NAME_PATTERN)
JOB_LIMIT_ENV = "NEURO_CLI_JOB_AUTOCOMPLETE_LIMIT"


# NOTE: these disk name validation are taken from `platform_disk_api` file `schema.py`
DISK_NAME_MIN_LENGTH = 3
DISK_NAME_MAX_LENGTH = 40
DISK_NAME_PATTERN = "^[a-z](?:-?[a-z0-9])*$"
DISK_NAME_REGEX = re.compile(JOB_NAME_PATTERN)


# NOTE: these bucket name validation are taken from
# `platform_buckets_api` file `schema.py`
BUCKET_NAME_MIN_LENGTH = 3
BUCKET_NAME_MAX_LENGTH = 40
BUCKET_NAME_PATTERN = "^[a-z](?:-?[a-z0-9_-])*$"
BUCKET_NAME_REGEX = re.compile(JOB_NAME_PATTERN)


_T = TypeVar("_T")


class AsyncType(click.ParamType, Generic[_T], abc.ABC):
    def convert(
        self, value: str, param: Optional[click.Parameter], ctx: Optional[click.Context]
    ) -> _T:
        assert ctx is not None
        root = cast(Root, ctx.obj)
        return root.run(self.async_convert(root, value, param, ctx))

    @abc.abstractmethod
    async def async_convert(
        self,
        root: Root,
        value: str,
        param: Optional[click.Parameter],
        ctx: Optional[click.Context],
    ) -> _T:
        pass

    def shell_complete(
        self, ctx: click.Context, param: click.Parameter, incomplete: str
    ) -> List[CompletionItem]:
        root = cast(Root, ctx.obj)
        return root.run(self.async_shell_complete(root, ctx, param, incomplete))

    @abc.abstractmethod
    async def async_shell_complete(
        self, root: Root, ctx: click.Context, param: click.Parameter, incomplete: str
    ) -> List[CompletionItem]:
        pass


class LocalImageType(click.ParamType):
    name = "local_image"

    def convert(
        self, value: str, param: Optional[click.Parameter], ctx: Optional[click.Context]
    ) -> LocalImage:
        assert ctx is not None
        root = cast(Root, ctx.obj)
        client = root.run(root.init_client())
        return client.parse.local_image(value)


class RemoteTaglessImageType(click.ParamType):
    name = "image"

    def convert(
        self, value: str, param: Optional[click.Parameter], ctx: Optional[click.Context]
    ) -> RemoteImage:
        assert ctx is not None
        root = cast(Root, ctx.obj)
        client = root.run(root.init_client())
        return client.parse.remote_image(value, tag_option=TagOption.DENY)


class RemoteImageType(click.ParamType):
    name = "image"

    def __init__(self, tag_option: TagOption = TagOption.DEFAULT) -> None:
        self.tag_option = tag_option

    def convert(
        self, value: str, param: Optional[click.Parameter], ctx: Optional[click.Context]
    ) -> RemoteImage:
        assert ctx is not None
        root = cast(Root, ctx.obj)
        cluster_name = ctx.params.get("cluster")
        client = root.run(root.init_client())
        return client.parse.remote_image(
            value, tag_option=self.tag_option, cluster_name=cluster_name
        )


class LocalRemotePortParamType(click.ParamType):
    name = "local-remote-port-pair"

    def convert(
        self, value: str, param: Optional[click.Parameter], ctx: Optional[click.Context]
    ) -> Tuple[int, int]:
        try:
            local_str, remote_str = value.split(":")
            local, remote = int(local_str), int(remote_str)
            if not (0 < local <= 65535 and 0 < remote <= 65535):
                raise ValueError("Port should be in range 1 to 65535")
            return local, remote
        except ValueError as e:
            raise BadParameter(f"{value} is not a valid port combination: {e}")


LOCAL_REMOTE_PORT = LocalRemotePortParamType()


class MegabyteType(click.ParamType):
    name = "megabyte"

    def convert(
        self, value: str, param: Optional[click.Parameter], ctx: Optional[click.Context]
    ) -> int:
        if isinstance(value, int):
            return int(value / (1024 ** 2))
        return to_megabytes(value)


MEGABYTE = MegabyteType()


class JobNameType(click.ParamType):
    name = "job_name"

    def convert(
        self, value: str, param: Optional[click.Parameter], ctx: Optional[click.Context]
    ) -> str:
        if (
            len(value) < JOB_NAME_MIN_LENGTH
            or len(value) > JOB_NAME_MAX_LENGTH
            or JOB_NAME_REGEX.match(value) is None
        ):
            raise ValueError(
                f"Invalid job name '{value}'.\n"
                "The name can only contain lowercase letters, numbers and hyphens "
                "with the following rules: \n"
                "  - the first character must be a letter; \n"
                "  - each hyphen must be surrounded by non-hyphen characters; \n"
                f"  - total length must be between {JOB_NAME_MIN_LENGTH} and "
                f"{JOB_NAME_MAX_LENGTH} characters long."
            )
        return value


JOB_NAME = JobNameType()


class DiskNameType(click.ParamType):
    name = "disk_name"

    def convert(
        self, value: str, param: Optional[click.Parameter], ctx: Optional[click.Context]
    ) -> str:
        if (
            len(value) < DISK_NAME_MIN_LENGTH
            or len(value) > DISK_NAME_MAX_LENGTH
            or DISK_NAME_REGEX.match(value) is None
        ):
            raise ValueError(
                f"Invalid disk name '{value}'.\n"
                "The name can only contain lowercase letters, numbers and hyphens "
                "with the following rules: \n"
                "  - the first character must be a letter; \n"
                "  - each hyphen must be surrounded by non-hyphen characters; \n"
                f"  - total length must be between {DISK_NAME_MIN_LENGTH} and "
                f"{DISK_NAME_MAX_LENGTH} characters long."
            )
        return value


DISK_NAME = DiskNameType()


class BucketNameType(click.ParamType):
    name = "bucket_name"

    def convert(
        self, value: str, param: Optional[click.Parameter], ctx: Optional[click.Context]
    ) -> str:
        if (
            len(value) < BUCKET_NAME_MIN_LENGTH
            or len(value) > BUCKET_NAME_MAX_LENGTH
            or BUCKET_NAME_REGEX.match(value) is None
        ):
            raise ValueError(
                f"Invalid bucket name '{value}'.\n"
                "The name can only contain lowercase letters, numbers and "
                "hyphens and underscores with the following rules: \n"
                "  - the first character must be a letter; \n"
                "  - each hyphen/underscore must be surrounded by non-hyphen "
                "characters; \n"
                f"  - total length must be between {BUCKET_NAME_MIN_LENGTH} and "
                f"{BUCKET_NAME_MAX_LENGTH} characters long."
            )
        return value


BUCKET_NAME = BucketNameType()


class JobColumnsType(click.ParamType):
    name = "columns"

    def convert(
        self,
        value: Union[str, JobTableFormat],
        param: Optional[click.Parameter],
        ctx: Optional[click.Context],
    ) -> JobTableFormat:
        if isinstance(value, list):
            return value
        return parse_ps_columns(value)


JOB_COLUMNS = JobColumnsType()


class TopColumnsType(click.ParamType):
    name = "columns"

    def convert(
        self,
        value: Union[str, JobTableFormat],
        param: Optional[click.Parameter],
        ctx: Optional[click.Context],
    ) -> JobTableFormat:
        if isinstance(value, list):
            return value
        return parse_top_columns(value)


TOP_COLUMNS = TopColumnsType()


class PresetType(AsyncType[str]):
    name = "preset"

    def _get_presets(
        self, ctx: Optional[click.Context], client: Client
    ) -> Mapping[str, Preset]:
        cluster_name = client.cluster_name
        if ctx:
            cluster_name = ctx.params.get("cluster", client.cluster_name)
        if cluster_name not in client.config.clusters:
            return {}
        return client.config.clusters[cluster_name].presets

    async def async_convert(
        self,
        root: Root,
        value: str,
        param: Optional[click.Parameter],
        ctx: Optional[click.Context],
    ) -> str:
        client = await root.init_client()
        if value not in self._get_presets(ctx, client):
            cluster_name = client.cluster_name
            if ctx:
                cluster_name = ctx.params.get("cluster", client.cluster_name)
            if cluster_name != client.cluster_name:
                error_message = (
                    f"Preset {value} is not valid for cluster {cluster_name}."
                )
            else:
                error_message = f"Preset {value} is not valid, "
                "run 'neuro config show' to get a list of available presets"
            raise click.BadParameter(
                error_message,
                ctx,
                param,
            )
        return value

    async def async_shell_complete(
        self, root: Root, ctx: click.Context, param: click.Parameter, incomplete: str
    ) -> List[CompletionItem]:
        # async context manager is used to prevent a message about
        # unclosed session
        async with await root.init_client() as client:
            presets = list(self._get_presets(ctx, client))
            return [CompletionItem(p) for p in presets if p.startswith(incomplete)]


PRESET = PresetType()


class ClusterType(AsyncType[str]):
    name = "cluster"

    async def async_convert(
        self,
        root: Root,
        value: str,
        param: Optional[click.Parameter],
        ctx: Optional[click.Context],
    ) -> str:
        client = await root.init_client()
        if value not in client.config.clusters:
            raise click.BadParameter(
                f"Cluster {value} is not valid, "
                "run 'neuro config get-clusters' to get a list of available clusters",
                ctx,
                param,
            )
        return value

    async def async_shell_complete(
        self, root: Root, ctx: click.Context, param: click.Parameter, incomplete: str
    ) -> List[CompletionItem]:
        # async context manager is used to prevent a message about
        # unclosed session
        async with await root.init_client() as client:
            clusters = list(client.config.clusters)
            return [CompletionItem(c) for c in clusters if c.startswith(incomplete)]


CLUSTER = ClusterType()


class JobType(AsyncType[str]):
    name = "job"

    async def async_convert(
        self,
        root: Root,
        value: str,
        param: Optional[click.Parameter],
        ctx: Optional[click.Context],
    ) -> str:
        return value

    async def async_shell_complete(
        self, root: Root, ctx: click.Context, param: click.Parameter, incomplete: str
    ) -> List[CompletionItem]:
        async with await root.init_client() as client:
            ret: List[CompletionItem] = []
            now = datetime.now()
            limit = int(os.environ.get(JOB_LIMIT_ENV, 100))
            async with client.jobs.list(
                since=now - timedelta(days=7), reverse=True, limit=limit
            ) as it:
                async for job in it:
                    job_name = job.name or ""
                    for test in (
                        job.id,
                        job_name,
                        f"job:{job.id}",
                        f"job:/{job.owner}/{job.id}",
                        f"job://{job.cluster_name}/{job.owner}/{job.id}",
                    ):
                        if test.startswith(incomplete):
                            ret.append(CompletionItem(test, help=job_name))

            return ret


JOB = JobType()


class DiskType(AsyncType[str]):
    name = "disk"

    async def async_convert(
        self,
        root: Root,
        value: str,
        param: Optional[click.Parameter],
        ctx: Optional[click.Context],
    ) -> str:
        return value

    async def async_shell_complete(
        self, root: Root, ctx: click.Context, param: click.Parameter, incomplete: str
    ) -> List[CompletionItem]:
        async with await root.init_client() as client:
            ret: List[CompletionItem] = []
            async with client.disks.list(cluster_name=ctx.params.get("cluster")) as it:
                async for disk in it:
                    disk_name = disk.name or ""
                    for test in (
                        disk.id,
                        disk_name,
                    ):
                        if test.startswith(incomplete):
                            ret.append(CompletionItem(test, help=disk_name))

            return ret


DISK = DiskType()


class ServiceAccountType(AsyncType[str]):
    name = "disk"

    async def async_convert(
        self,
        root: Root,
        value: str,
        param: Optional[click.Parameter],
        ctx: Optional[click.Context],
    ) -> str:
        return value

    async def async_shell_complete(
        self, root: Root, ctx: click.Context, param: click.Parameter, incomplete: str
    ) -> List[CompletionItem]:
        async with await root.init_client() as client:
            ret: List[CompletionItem] = []
            async with client.service_accounts.list() as it:
                async for account in it:
                    account_name = account.name or ""
                    for test in (
                        account.id,
                        account_name,
                    ):
                        if test.startswith(incomplete):
                            ret.append(CompletionItem(test, help=account_name))

            return ret


SERVICE_ACCOUNT = ServiceAccountType()


class StoragePathType(AsyncType[URL]):
    name = "storage"

    def __init__(
        self,
        *,
        allowed_schemes: Iterable[str] = ("file", "storage"),
        complete_dir: bool = True,
        complete_file: bool = True,
    ) -> None:
        self._allowed_schemes = list(allowed_schemes)
        self._complete_dir = complete_dir
        self._complete_file = complete_file

    async def async_convert(
        self,
        root: Root,
        value: str,
        param: Optional[click.Parameter],
        ctx: Optional[click.Context],
    ) -> URL:
        await root.init_client()
        return root.client.parse.str_to_uri(
            value,
            allowed_schemes=self._allowed_schemes,
            short=False,
        )

    def _make_item(
        self,
        parent: URL,
        name: str,
        is_dir: bool,
    ) -> CompletionItem:
        if is_dir:
            name += "/"
        return CompletionItem(
            name,
            type="uri",
            prefix=str(parent) + "/" if parent.path else str(parent),
        )

    async def _collect_names(
        self,
        uri: URL,
        root: Root,
        incomplete: str,
    ) -> AsyncIterator[CompletionItem]:
        if uri.scheme == "file":
            path = root.client.parse.uri_to_path(uri)
            if not path.is_dir():
                raise NotADirectoryError
            for item in path.iterdir():
                if str(uri / item.name).startswith(incomplete):
                    is_dir = item.is_dir()
                    if is_dir and not self._complete_dir:
                        continue
                    if not is_dir and not self._complete_file:
                        continue
                    yield self._make_item(
                        uri,
                        item.name,
                        is_dir,
                    )
        else:
            async with root.client.storage.ls(uri) as it:
                async for fstat in it:
                    if str(uri / fstat.name).startswith(incomplete):
                        is_dir = fstat.is_dir()
                        if is_dir and not self._complete_dir:
                            continue
                        if not is_dir and not self._complete_file:
                            continue
                        yield self._make_item(
                            uri,
                            fstat.name,
                            is_dir,
                        )

    async def _find_matches(self, incomplete: str, root: Root) -> List[CompletionItem]:
        ret: List[CompletionItem] = []
        for scheme in self._allowed_schemes:
            scheme += ":"
            if incomplete.startswith(scheme):
                # found valid scheme, try to resolve path
                break
            if scheme.startswith(incomplete):
                ret.append(CompletionItem(scheme, type="uri", prefix=""))
        else:
            return ret

        # while incomplete.endswith("/"):
        #     incomplete = incomplete[:-1]

        uri = root.client.parse.str_to_uri(
            incomplete,
            allowed_schemes=self._allowed_schemes,
            short=True,
        )
        try:
            return [item async for item in self._collect_names(uri, root, incomplete)]
        except (ResourceNotFound, NotADirectoryError):
            try:
                return [
                    item
                    async for item in self._collect_names(uri.parent, root, incomplete)
                ]
            except (ResourceNotFound, NotADirectoryError):
                return []

    async def async_shell_complete(
        self, root: Root, ctx: click.Context, param: click.Parameter, incomplete: str
    ) -> List[CompletionItem]:
        async with await root.init_client():
            ret = await self._find_matches(incomplete, root)
            return ret


_SOURCE_ZSH = """\
#compdef %(prog_name)s

%(complete_func)s() {
    local -a completions
    local -a completions_with_descriptions
    local -a response
    local -a uris
    local prefix
    (( ! $+commands[%(prog_name)s] )) && return 1

    response=("${(@f)$(env COMP_WORDS="${words[*]}" COMP_CWORD=$((CURRENT-1)) \
%(complete_var)s=zsh_complete %(prog_name)s)}")

    for type key descr pre in ${response}; do
        if [[ "$type" == "uri" ]]; then
            uris+=("$key")
            prefix="$pre"
        elif [[ "$type" == "plain" ]]; then
            if [[ "$descr" == "_" ]]; then
                completions+=("$key")
            else
                completions_with_descriptions+=("$key":"$descr")
            fi
        elif [[ "$type" == "dir" ]]; then
            _path_files -/
        elif [[ "$type" == "file" ]]; then
            _path_files -f
        fi
    done

    if [ -n "$completions_with_descriptions" ]; then
        _describe -V unsorted completions_with_descriptions -U
    fi

    if [ -n "$completions" ]; then
        compadd -U -V unsorted -a completions
    fi

    if [ -n "$uris" ]; then
        compset -S '[^:/]*' && compstate[to_end]=''
        compadd -P "$prefix" -S '' -U -V unsorted -a uris
    fi
}

compdef %(complete_func)s %(prog_name)s;
"""


class NewZshComplete(ZshComplete):
    source_template = _SOURCE_ZSH

    def format_completion(self, item: CompletionItem) -> str:
        return (
            f"{item.type}\n{item.value}\n{item.help if item.help else '_'}\n"
            f"{item.prefix}"
        )


add_completion_class(NewZshComplete)


<<<<<<< HEAD
class BucketType(AsyncType[str]):
    name = "bucket"

    async def async_convert(
        self,
        root: Root,
        value: str,
        param: Optional[click.Parameter],
        ctx: Optional[click.Context],
    ) -> str:
        return value

    async def async_shell_complete(
        self, root: Root, ctx: click.Context, param: click.Parameter, incomplete: str
    ) -> List[CompletionItem]:
        async with await root.init_client() as client:
            ret: List[CompletionItem] = []
            async with client.buckets.list(
                cluster_name=ctx.params.get("cluster")
            ) as it:
                async for bucket in it:
                    bucket_name = bucket.name or ""
                    for test in (
                        bucket.id,
                        bucket_name,
                    ):
                        if test.startswith(incomplete):
                            ret.append(CompletionItem(test, help=bucket_name))

            return ret


BUCKET = BucketType()
=======
_SOURCE_BASH = """\
%(complete_func)s() {
    local IFS=$'\\n'
    local response

    response=$(env COMP_WORDS="${COMP_WORDS[*]}" COMP_CWORD=$COMP_CWORD \
%(complete_var)s=bash_complete $1)

    for completion in $response; do
        IFS=',' read type value prefix <<< "$completion"

        if [[ $type == 'uri' ]]; then
            COMPREPLY+=("$prefix$value")
            compopt -o nospace
        elif [[ $type == 'dir' ]]; then
            COMREPLY=()
            compopt -o dirnames
        elif [[ $type == 'file' ]]; then
            COMREPLY=()
            compopt -o default
        elif [[ $type == 'plain' ]]; then
            COMPREPLY+=($value)
        fi
    done

    return 0
}

%(complete_func)s_setup() {
    complete -o nosort -F %(complete_func)s %(prog_name)s
}

%(complete_func)s_setup;
"""


def _merge_autocompletion_args(
    args: List[str], incomplete: str
) -> Tuple[List[str], str]:
    new_args: List[str] = []
    for arg in args:
        if arg == ":":
            if new_args:
                new_args[-1] += ":"
            else:
                new_args.append(":")
        else:
            if new_args and new_args[-1].endswith(":"):
                new_args[-1] += arg
            else:
                new_args.append(arg)

    if new_args:
        if new_args[-1].endswith(":"):
            incomplete = new_args[-1] + incomplete
            del new_args[-1]
        elif incomplete == ":":
            incomplete = new_args[-1] + ":"
            del new_args[-1]
    return new_args, incomplete


class NewBashComplete(BashComplete):
    source_template = _SOURCE_BASH

    def get_completion_args(self) -> Tuple[List[str], str]:
        args, incomplete = super().get_completion_args()
        args, incomplete = _merge_autocompletion_args(args, incomplete)
        return args, incomplete

    def format_completion(self, item: CompletionItem) -> str:
        # bash assumes ':' as a word separator along with ' '
        pre, sep, prefix = (item.prefix or "").rpartition(":")
        return f"{item.type},{item.value},{prefix}"


add_completion_class(NewBashComplete)
>>>>>>> b335968f
<|MERGE_RESOLUTION|>--- conflicted
+++ resolved
@@ -658,41 +658,6 @@
 add_completion_class(NewZshComplete)
 
 
-<<<<<<< HEAD
-class BucketType(AsyncType[str]):
-    name = "bucket"
-
-    async def async_convert(
-        self,
-        root: Root,
-        value: str,
-        param: Optional[click.Parameter],
-        ctx: Optional[click.Context],
-    ) -> str:
-        return value
-
-    async def async_shell_complete(
-        self, root: Root, ctx: click.Context, param: click.Parameter, incomplete: str
-    ) -> List[CompletionItem]:
-        async with await root.init_client() as client:
-            ret: List[CompletionItem] = []
-            async with client.buckets.list(
-                cluster_name=ctx.params.get("cluster")
-            ) as it:
-                async for bucket in it:
-                    bucket_name = bucket.name or ""
-                    for test in (
-                        bucket.id,
-                        bucket_name,
-                    ):
-                        if test.startswith(incomplete):
-                            ret.append(CompletionItem(test, help=bucket_name))
-
-            return ret
-
-
-BUCKET = BucketType()
-=======
 _SOURCE_BASH = """\
 %(complete_func)s() {
     local IFS=$'\\n'
@@ -770,4 +735,38 @@
 
 
 add_completion_class(NewBashComplete)
->>>>>>> b335968f
+
+
+class BucketType(AsyncType[str]):
+    name = "bucket"
+
+    async def async_convert(
+        self,
+        root: Root,
+        value: str,
+        param: Optional[click.Parameter],
+        ctx: Optional[click.Context],
+    ) -> str:
+        return value
+
+    async def async_shell_complete(
+        self, root: Root, ctx: click.Context, param: click.Parameter, incomplete: str
+    ) -> List[CompletionItem]:
+        async with await root.init_client() as client:
+            ret: List[CompletionItem] = []
+            async with client.buckets.list(
+                cluster_name=ctx.params.get("cluster")
+            ) as it:
+                async for bucket in it:
+                    bucket_name = bucket.name or ""
+                    for test in (
+                        bucket.id,
+                        bucket_name,
+                    ):
+                        if test.startswith(incomplete):
+                            ret.append(CompletionItem(test, help=bucket_name))
+
+            return ret
+
+
+BUCKET = BucketType()